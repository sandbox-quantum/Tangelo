--- conflicted
+++ resolved
@@ -77,13 +77,8 @@
         assert(freeze_with_list.frozen_occupied == [0, 1, 2])
         assert(freeze_with_list.frozen_virtual == [6])
 
-<<<<<<< HEAD
-    def test_freezing_exception(self):
-        """ Verify freezing orbitals exceptions """
-=======
     def test_freezing_empty(self):
         """ Verify freezing orbitals empty input """
->>>>>>> 93348f0c
 
         # None should result in the same as nothing.
         none_as_frozen = MolecularData(mol_h2o, None)
@@ -99,12 +94,9 @@
         assert(empty_as_frozen.frozen_occupied == [])
         assert(empty_as_frozen.frozen_virtual == [])
 
-<<<<<<< HEAD
-=======
     def test_freezing_type_exception(self):
         """ Verify freezing orbitals exceptions """
 
->>>>>>> 93348f0c
         # Cases where the input is wrong type.
         with self.assertRaises(TypeError):
             MolecularData(mol_h2o, "3")
@@ -113,24 +105,18 @@
         with self.assertRaises(TypeError):
             MolecularData(mol_h2o, [0, 1, 2.2222, 3, 4, 5])
 
-<<<<<<< HEAD
-=======
     def test_no_active_electron(self):
         """ Verify if freezing all active orbitals fails """
 
->>>>>>> 93348f0c
         # Cases where no active electron are remaining.
         with self.assertRaises(ValueError):
             MolecularData(mol_h2o, 5)
         with self.assertRaises(ValueError):
             MolecularData(mol_h2o, [0, 1, 2, 3, 4, 5])
 
-<<<<<<< HEAD
-=======
     def test_no_active_virtual(self):
         """ Verify if freezing all virtual orbitals fails """
 
->>>>>>> 93348f0c
         # Cases where no active virtual orbitals are remaining.
         with self.assertRaises(ValueError):
             MolecularData(mol_h2o, [5, 6])
