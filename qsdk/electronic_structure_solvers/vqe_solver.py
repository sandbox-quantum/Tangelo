"""
Implements the variational quantum eigensolver (VQE) algorithm to solve electronic structure calculations.
"""

from enum import Enum
import numpy as np
from copy import deepcopy

from agnostic_simulator import Simulator
from qsdk.toolboxes.molecular_computation.molecular_data import MolecularData
from qsdk.toolboxes.molecular_computation.integral_calculation import prepare_mf_RHF
<<<<<<< HEAD
from qsdk.toolboxes.qubit_mappings.mapping_transform import fermion_to_qubit_mapping
=======
from qsdk.toolboxes.qubit_mappings import jordan_wigner
>>>>>>> 7e9049a2
from qsdk.toolboxes.ansatz_generator.uccsd import UCCSD


class Ansatze(Enum):
    """ Enumeration of the ansatz circuits supported by VQE"""
    UCCSD = 0


class VQESolver:
    """ Solve the electronic structure problem for a molecular system by using the
    variational quantum eigensolver (VQE) algorithm.

    This algorithm evaluates the energy of a molecular system by performing classical optimization
    over a parametrized ansatz circuit.

    Users must first set the desired options of the VQESolver object through the __init__ method, and call the "build"
    method to build the underlying objects (mean-field, hardware backend, ansatz...).
    They are then able to call any of the energy_estimation, simulate, or get_rdm methods.
    In particular, simulate runs the VQE algorithm, returning the optimal energy found by the classical optimizer.

    Attributes:
        molecule (MolecularData) : the molecular system
        mean-field (optional) : mean-field of molecular system
        frozen_orbitals (list[int]): a list of indices for frozen orbitals, reflected in mean-field computation
        qubit_mapping (str) : one of the supported qubit mapping identifiers
        ansatz (Ansatze) : one of the supported ansatze
        optimizer (function handle): a function defining the classical optimizer and its behavior
        initial_var_params (str or array-like) : initial value for the classical optimizer
        backend_options (dict) : parameters to build the Simulator class (see documentation of agnostic_simulator)
        verbose (bool) : Flag for verbosity of VQE
    """

    def __init__(self, opt_dict):

        default_backend_options = {"target": "qulacs", "n_shots": None, "noise_model": None}
        default_options = {"molecule": None, "mean_field": None, "frozen_orbitals": list(),
                           "qubit_mapping": "jw", "ansatz": Ansatze.UCCSD,
                           "optimizer": self._default_optimizer,
                           "initial_var_params": None,
                           "backend_options": default_backend_options,
                           "verbose": False}

        # Initialize with default values
        self.__dict__ = default_options
        # Overwrite default values with user-provided ones, if they correspond to a valid keyword
        for k, v in opt_dict.items():
            if k in default_options:
                setattr(self, k, v)
            else:
                raise KeyError(f"Keyword :: {k}, not available in VQESolver")

        # Raise error/warnings if input is not as expected
        if not self.molecule:
            raise ValueError(f"A molecule object must be provided when instantiating VQESolver")

        self.optimal_energy = None
        self.optimal_var_params = None
        self.builtin_ansatze = set(Ansatze)

    def build(self):
<<<<<<< HEAD
        """ Build the underlying objects required to run ot build the ansatz
        circuit and run the VQE algorithm
        """
=======
        """ Build the underlying objects required to run the VQE algorithm afterwards """
>>>>>>> 7e9049a2

        # Build adequate mean-field (RHF for now, others in future), apply frozen orbitals
        if not self.mean_field:
            self.mean_field = prepare_mf_RHF(self.molecule)
        # TODO : handle frozen orbitals in mean-field preparation
        if self.frozen_orbitals:
            raise NotImplementedError("Frozen orbitals not currently implemented in VQESolver")

        # Compute qubit hamiltonian for the input molecular system
        self.qemist_molecule = MolecularData(self.molecule)
        self.fermionic_hamiltonian = self.qemist_molecule.get_molecular_hamiltonian()
<<<<<<< HEAD
        print(type(self.fermionic_hamiltonian))
        self.qubit_hamiltonian = fermion_to_qubit_mapping(fermion_operator=self.fermionic_hamiltonian, 
                                                          mapping=self.qubit_mapping,
                                                          n_qubits=self.qemist_molecule.n_qubits,
                                                          n_electrons=self.qemist_molecule.n_electrons)
=======
        # TODO : implement other options for qubit mappings and hide them under a wrapper
        if self.qubit_mapping == 'jw':
            self.qubit_hamiltonian = jordan_wigner(self.fermionic_hamiltonian)
        else:
            raise NotImplementedError(f"Qubit mapping :: {self.qubit_mapping} not currently implemented in VQESolver")
>>>>>>> 7e9049a2

        # Build / set ansatz circuit. Use user-provided circuit or built-in ansatz depending on user input
        # TODO: what do we do for ansatz provided by users? Generate an Ansatz object? Or ask them to ?
        # if needed user could provide their own ansatze class and instantiate the object beforehand
        if self.ansatz == Ansatze.UCCSD:
<<<<<<< HEAD
            self.ansatz = UCCSD(self.qemist_molecule, self.qubit_mapping, self.mean_field)
        else:
            raise ValueError("Unsupported ansatz. Please check the Ansatze enum in VQESolver for list of builtin options")

        # Set ansatz initial parameters (default or use input), build corresponding ansatz circuit
        self.initial_var_params = self.ansatz.set_var_params(self.initial_var_params)
        self.ansatz.build_circuit()

        # Quantum circuit simulation backend options
        self.backend = Simulator(target=self.backend_options["target"], n_shots=self.backend_options["n_shots"],
                                 noise_model=self.backend_options["noise_model"])

=======
            self.ansatz = UCCSD(self.qemist_molecule, self.mean_field)
        else:
            raise ValueError(f"Unsupported ansatz. Built-in ansatze:\n\t{self.builtin_ansatze}")

        # Set ansatz initial parameters (default or use input), build corresponding ansatz circuit
        self.initial_var_params = self.ansatz.set_var_params(self.initial_var_params)
        self.ansatz.build_circuit()

        # Quantum circuit simulation backend options
        self.backend = Simulator(target=self.backend_options["target"], n_shots=self.backend_options["n_shots"],
                                 noise_model=self.backend_options["noise_model"])

>>>>>>> 7e9049a2
        # Verbosity / debugging
        if self.verbose:
            n_qubits = self.qubit_hamiltonian.count_qubits()
            print(f"VQE qubit hamiltonian ::\tn_qubits = {n_qubits}\tn_terms = {len(self.qubit_hamiltonian.terms)}")
            print(f"VQE Number of variational parameters = {len(self.initial_var_params)}\n")
            print(f"VQE Hardware backend : {self.backend_options['target']}, shots = {self.backend_options['n_shots']}")

    def simulate(self):
        """ Run the VQE algorithm, using the ansatz, classical optimizer, initial parameters and
         hardware backend built in the build method """
        if not (self.ansatz and self.backend):
            raise RuntimeError("No ansatz circuit or hardware backend built. Have you called VQESolver.build ?")
        return self.optimizer(self.energy_estimation, self.initial_var_params)

    def get_resources(self):
        """ Estimate the resources required by VQE, with the current ansatz. This assumes "build" has been run,
         as it requires the ansatz circuit and the qubit Hamiltonian. Return information that pertains to the user,
          for the purpose of running an experiment on a classical simulator or a quantum device """

        resources = dict()
        resources["qubit_hamiltonian_terms"] = len(self.qubit_hamiltonian.terms)
        resources["circuit_width"] = self.ansatz.circuit.width
        resources["circuit_gates"] = self.ansatz.circuit.size
<<<<<<< HEAD
        resources["circuit_CNOTs"] = self.ansatz.circuit.counts['CNOT']
=======
        resources["circuit_2qubit_gates"] = self.ansatz.circuit.counts['CNOT']  # For now, only CNOTs supported
>>>>>>> 7e9049a2
        resources["circuit_var_gates"] = len(self.ansatz.circuit._variational_gates)
        resources["vqe_variational_parameters"] = len(self.initial_var_params)
        return resources

    def energy_estimation(self, var_params):
        """ Estimate energy using the given ansatz, qubit hamiltonian and compute backend.
         Keeps track of optimal energy and variational parameters along the way

        Args:
             var_params (numpy.array or list): variational parameters to use for VQE energy evaluation
        Returns:
             energy (float): energy computed by VQE using the ansatz and input variational parameters
        """

        # Update variational parameters, compute energy using the hardware backend
        self.ansatz.update_var_params(np.array(var_params))
        energy = self.backend.get_expectation_value(self.qubit_hamiltonian, self.ansatz.circuit)

        if self.verbose:
            print(f"\tEnergy = {energy:.7f} ")

        return energy

    def get_rdm(self, var_params):
        """ Compute the 1- and 2- RDM matrices using the VQE energy evaluation. This method allows
        to combine the DMET problem decomposition technique with the VQE as an electronic structure solver.
         The RDMs are computed by using each fermionic Hamiltonian term, transforming them and computing
         the elements one-by-one.
         Note that the Hamiltonian coefficients will not be multiplied as in the energy evaluation.
         The first element of the Hamiltonian is the nuclear repulsion energy term,
         not the Hamiltonian term.

         Args:
             var_params (numpy.array or list): variational parameters to use for VQE energy evaluation
         Returns:
             (numpy.array, numpy.array): One & two-particle RDMs (rdm1_np & rdm2_np, float64).
         """

        # Save our accurate hamiltonian
        tmp_hamiltonian = self.qubit_hamiltonian

        # Initialize the RDM arrays
        n_mol_orbitals = len(self.ansatz.mf.mo_energy)
        rdm1_np = np.zeros((n_mol_orbitals,) * 2)
        rdm2_np = np.zeros((n_mol_orbitals,) * 4)

        # Lookup "dictionary" (lists are used because keys are non-hashable) to avoid redundant computation
        lookup_ham, lookup_val = list(), list()

        # Loop over each element of Hamiltonian (non-zero value)
        for ikey, key in enumerate(self.fermionic_hamiltonian):
            length = len(key)
            # Ignore constant / empty term
            if not key:
                continue
            # Assign indices depending on one- or two-body term
            if (length == 2):
                iele, jele = (int(ele[0]) // 2 for ele in tuple(key[0:2]))
            elif (length == 4):
                iele, jele, kele, lele = (int(ele[0]) // 2 for ele in tuple(key[0:4]))

            # Select the Hamiltonian element (Set coefficient to one)
            hamiltonian_temp = deepcopy(self.fermionic_hamiltonian)
            for key2 in hamiltonian_temp:
                hamiltonian_temp[key2] = 1. if (key == key2 and ikey != 0) else 0.

            # Obtain qubit Hamiltonian
<<<<<<< HEAD
            qubit_hamiltonian2 =fermion_to_qubit_mapping(fermion_operator=hamiltonian_temp,
                                                         mapping=self.qubit_mapping,
                                                         n_qubits=self.qemist_molecule.n_qubits,
                                                         n_electrons=self.qemist_molecule.n_electrons)
=======
            # TODO : need to handle the different qubit mappings
            qubit_hamiltonian2 = jordan_wigner(hamiltonian_temp)
>>>>>>> 7e9049a2
            qubit_hamiltonian2.compress()

            if qubit_hamiltonian2.terms in lookup_ham:
                opt_energy2 = lookup_val[lookup_ham.index(qubit_hamiltonian2.terms)]
            else:
                # Overwrite with the temp hamiltonian, use it to calculate the energy, store in lookup lists
                self.qubit_hamiltonian = qubit_hamiltonian2
                opt_energy2 = self.energy_estimation(var_params)
                lookup_ham.append(qubit_hamiltonian2.terms)
                lookup_val.append(opt_energy2)

            # Put the values in np arrays (differentiate 1- and 2-RDM)
            if length == 2:
                rdm1_np[iele, jele] += opt_energy2
            elif length == 4:
                if iele != lele or jele != kele:
                    rdm2_np[lele, iele, kele, jele] += 0.5 * opt_energy2
                    rdm2_np[iele, lele, jele, kele] += 0.5 * opt_energy2
                else:
                    rdm2_np[iele, lele, jele, kele] += opt_energy2

        # Restore the accurate hamiltonian
        self.qubit_hamiltonian = tmp_hamiltonian

        return rdm1_np, rdm2_np

    # TODO: Could this be done better ?
    def _default_optimizer(self, func, var_params):
<<<<<<< HEAD
        """ Function used as a default optimizer for VQE when user does not provide one. Can we used as an example
=======
        """ Function used as a default optimizer for VQE when user does not provide one. Can be used as an example
>>>>>>> 7e9049a2
        for users who wish to provide their custom optimizer.

        Should set the attributes "optimal_var_params" and "optimal_energy" to ensure the outcome of VQE is
        captured at the end of classical optimization, and can be accessed in a standard way.

        Args:
            func (function handle): The function that performs energy estimation.
                This function takes var_params as input and returns a float.
            var_params (list): The variational parameters (float64).
        Returns:
            The optimal energy found by the optimizer
        """

        from scipy.optimize import minimize
        result = minimize(func, var_params, method='SLSQP',
                          options={'disp': True, 'maxiter': 2000, 'eps': 1e-5, 'ftol': 1e-5})

        self.optimal_var_params = result.x
        self.optimal_energy = result.fun

        if self.verbose:
            print(f"\t\tOptimal UCCSD energy: {self.optimal_energy}")
            print(f"\t\tOptimal UCCSD variational parameters: {self.optimal_var_params}")
            print(f"\t\tNumber of Function Evaluations : {result.nfev}")
<<<<<<< HEAD

        return result.fun


if __name__ == "__main__":
    from pyscf.gto.mole import Mole
    mol = Mole()
    mol.atom = [('H',(0,0,0)),('H',(0,0,1.))]
    mol.basis = 'sto-3g'
    mol.spin = 0
    mol.build()
    vqe_args = {'molecule':mol,
            'qubit_mapping':'bk',
           'initial_var_params':'MP2',
            }
=======
>>>>>>> 7e9049a2

    vqe_zeros = VQESolver(vqe_args)
    vqe_zeros.build()
    vqe_zeros.simulate()<|MERGE_RESOLUTION|>--- conflicted
+++ resolved
@@ -9,11 +9,7 @@
 from agnostic_simulator import Simulator
 from qsdk.toolboxes.molecular_computation.molecular_data import MolecularData
 from qsdk.toolboxes.molecular_computation.integral_calculation import prepare_mf_RHF
-<<<<<<< HEAD
 from qsdk.toolboxes.qubit_mappings.mapping_transform import fermion_to_qubit_mapping
-=======
-from qsdk.toolboxes.qubit_mappings import jordan_wigner
->>>>>>> 7e9049a2
 from qsdk.toolboxes.ansatz_generator.uccsd import UCCSD
 
 
@@ -74,13 +70,7 @@
         self.builtin_ansatze = set(Ansatze)
 
     def build(self):
-<<<<<<< HEAD
-        """ Build the underlying objects required to run ot build the ansatz
-        circuit and run the VQE algorithm
-        """
-=======
         """ Build the underlying objects required to run the VQE algorithm afterwards """
->>>>>>> 7e9049a2
 
         # Build adequate mean-field (RHF for now, others in future), apply frozen orbitals
         if not self.mean_field:
@@ -92,28 +82,19 @@
         # Compute qubit hamiltonian for the input molecular system
         self.qemist_molecule = MolecularData(self.molecule)
         self.fermionic_hamiltonian = self.qemist_molecule.get_molecular_hamiltonian()
-<<<<<<< HEAD
         print(type(self.fermionic_hamiltonian))
         self.qubit_hamiltonian = fermion_to_qubit_mapping(fermion_operator=self.fermionic_hamiltonian, 
                                                           mapping=self.qubit_mapping,
                                                           n_qubits=self.qemist_molecule.n_qubits,
                                                           n_electrons=self.qemist_molecule.n_electrons)
-=======
-        # TODO : implement other options for qubit mappings and hide them under a wrapper
-        if self.qubit_mapping == 'jw':
-            self.qubit_hamiltonian = jordan_wigner(self.fermionic_hamiltonian)
-        else:
-            raise NotImplementedError(f"Qubit mapping :: {self.qubit_mapping} not currently implemented in VQESolver")
->>>>>>> 7e9049a2
 
         # Build / set ansatz circuit. Use user-provided circuit or built-in ansatz depending on user input
         # TODO: what do we do for ansatz provided by users? Generate an Ansatz object? Or ask them to ?
         # if needed user could provide their own ansatze class and instantiate the object beforehand
         if self.ansatz == Ansatze.UCCSD:
-<<<<<<< HEAD
             self.ansatz = UCCSD(self.qemist_molecule, self.qubit_mapping, self.mean_field)
         else:
-            raise ValueError("Unsupported ansatz. Please check the Ansatze enum in VQESolver for list of builtin options")
+            raise ValueError(f"Unsupported ansatz. Built-in ansatze:\n\t{self.builtin_ansatze}")
 
         # Set ansatz initial parameters (default or use input), build corresponding ansatz circuit
         self.initial_var_params = self.ansatz.set_var_params(self.initial_var_params)
@@ -123,20 +104,6 @@
         self.backend = Simulator(target=self.backend_options["target"], n_shots=self.backend_options["n_shots"],
                                  noise_model=self.backend_options["noise_model"])
 
-=======
-            self.ansatz = UCCSD(self.qemist_molecule, self.mean_field)
-        else:
-            raise ValueError(f"Unsupported ansatz. Built-in ansatze:\n\t{self.builtin_ansatze}")
-
-        # Set ansatz initial parameters (default or use input), build corresponding ansatz circuit
-        self.initial_var_params = self.ansatz.set_var_params(self.initial_var_params)
-        self.ansatz.build_circuit()
-
-        # Quantum circuit simulation backend options
-        self.backend = Simulator(target=self.backend_options["target"], n_shots=self.backend_options["n_shots"],
-                                 noise_model=self.backend_options["noise_model"])
-
->>>>>>> 7e9049a2
         # Verbosity / debugging
         if self.verbose:
             n_qubits = self.qubit_hamiltonian.count_qubits()
@@ -160,11 +127,7 @@
         resources["qubit_hamiltonian_terms"] = len(self.qubit_hamiltonian.terms)
         resources["circuit_width"] = self.ansatz.circuit.width
         resources["circuit_gates"] = self.ansatz.circuit.size
-<<<<<<< HEAD
-        resources["circuit_CNOTs"] = self.ansatz.circuit.counts['CNOT']
-=======
         resources["circuit_2qubit_gates"] = self.ansatz.circuit.counts['CNOT']  # For now, only CNOTs supported
->>>>>>> 7e9049a2
         resources["circuit_var_gates"] = len(self.ansatz.circuit._variational_gates)
         resources["vqe_variational_parameters"] = len(self.initial_var_params)
         return resources
@@ -232,15 +195,10 @@
                 hamiltonian_temp[key2] = 1. if (key == key2 and ikey != 0) else 0.
 
             # Obtain qubit Hamiltonian
-<<<<<<< HEAD
             qubit_hamiltonian2 =fermion_to_qubit_mapping(fermion_operator=hamiltonian_temp,
                                                          mapping=self.qubit_mapping,
                                                          n_qubits=self.qemist_molecule.n_qubits,
                                                          n_electrons=self.qemist_molecule.n_electrons)
-=======
-            # TODO : need to handle the different qubit mappings
-            qubit_hamiltonian2 = jordan_wigner(hamiltonian_temp)
->>>>>>> 7e9049a2
             qubit_hamiltonian2.compress()
 
             if qubit_hamiltonian2.terms in lookup_ham:
@@ -269,11 +227,7 @@
 
     # TODO: Could this be done better ?
     def _default_optimizer(self, func, var_params):
-<<<<<<< HEAD
-        """ Function used as a default optimizer for VQE when user does not provide one. Can we used as an example
-=======
         """ Function used as a default optimizer for VQE when user does not provide one. Can be used as an example
->>>>>>> 7e9049a2
         for users who wish to provide their custom optimizer.
 
         Should set the attributes "optimal_var_params" and "optimal_energy" to ensure the outcome of VQE is
@@ -298,7 +252,6 @@
             print(f"\t\tOptimal UCCSD energy: {self.optimal_energy}")
             print(f"\t\tOptimal UCCSD variational parameters: {self.optimal_var_params}")
             print(f"\t\tNumber of Function Evaluations : {result.nfev}")
-<<<<<<< HEAD
 
         return result.fun
 
@@ -314,8 +267,6 @@
             'qubit_mapping':'bk',
            'initial_var_params':'MP2',
             }
-=======
->>>>>>> 7e9049a2
 
     vqe_zeros = VQESolver(vqe_args)
     vqe_zeros.build()
