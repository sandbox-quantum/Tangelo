--- conflicted
+++ resolved
@@ -79,47 +79,6 @@
         self.builtin_ansatze = set(Ansatze)
 
     def build(self):
-<<<<<<< HEAD
-        """ Build the underlying objects required to run the VQE algorithm afterwards """
-
-        # Build adequate mean-field (RHF for now, others in future).
-        if not self.mean_field:
-            self.mean_field = prepare_mf_RHF(self.molecule)
-
-        # Compute qubit hamiltonian for the input molecular system
-        self.qemist_molecule = MolecularData(self.molecule, self.mean_field, self.frozen_orbitals)
-        self.fermionic_hamiltonian = self.qemist_molecule.get_molecular_hamiltonian()
-        self.qubit_hamiltonian = fermion_to_qubit_mapping(fermion_operator=self.fermionic_hamiltonian,
-                                                          mapping=self.qubit_mapping,
-                                                          n_spinorbitals=self.qemist_molecule.n_qubits,
-                                                          n_electrons=self.qemist_molecule.n_electrons,
-                                                          up_then_down=self.up_then_down)
-
-        # Verification of system compatibility with UCC1 or UCC3 circuits.
-        if self.ansatz in [Ansatze.UCC1, Ansatze.UCC3]:
-            # Mapping should be JW because those ansatz are chemically inspired.
-            if self.qubit_mapping != "jw":
-                raise ValueError("Qubit mapping must be JW for {} ansatz.".format(self.ansatz))
-            # They are encoded with this convention.
-            if not self.up_then_down:
-                raise ValueError("Parameter up_then_down must be set to True for {} ansatz.".format(self.ansatz))
-            # Only HOMO-LUMO systems are relevant.
-            if count_qubits(self.qubit_hamiltonian) != 4:
-                raise ValueError("The system must be reduced to a HOMO-LUMO problem for {} ansatz.".format(self.ansatz))
-
-        # Build / set ansatz circuit. Use user-provided circuit or built-in ansatz depending on user input.
-        if type(self.ansatz) == Ansatze:
-            if self.ansatz == Ansatze.UCCSD:
-                self.ansatz = UCCSD(self.qemist_molecule, self.qubit_mapping, self.mean_field, self.up_then_down)
-            elif self.ansatz == Ansatze.UCC1:
-                self.ansatz = RUCC(1)
-            elif self.ansatz == Ansatze.UCC3:
-                self.ansatz = RUCC(3)
-            else:
-                raise ValueError(f"Unsupported ansatz. Built-in ansatze:\n\t{self.builtin_ansatze}")
-        elif not isinstance(self.ansatz, Ansatz):
-            raise TypeError(f"Invalid ansatz dataype. Expecting instance of Ansatz class, or one of built-in options:\n\t{self.builtin_ansatze}")
-=======
         """Build the underlying objects required to run the VQE algorithm afterwards. """
 
         # Building VQE with a molecule as input.
@@ -165,7 +124,6 @@
         elif (not isinstance(self.ansatz, Ansatz)):
             raise TypeError(f"Invalid ansatz dataype. Expecting a custom Ansatz (Ansatz class).")
 
->>>>>>> 81b4c433
         # Set ansatz initial parameters (default or use input), build corresponding ansatz circuit
         self.initial_var_params = self.ansatz.set_var_params(self.initial_var_params)
         self.ansatz.build_circuit()
