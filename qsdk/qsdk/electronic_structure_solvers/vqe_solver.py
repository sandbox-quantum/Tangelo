--- conflicted
+++ resolved
@@ -48,24 +48,6 @@
     optimizer.
 
     Attributes:
-<<<<<<< HEAD
-        molecule (SecondQuantizedMolecule) : the molecular system
-        mean-field (optional) : mean-field of molecular system
-        frozen_orbitals (list[int]): a list of indices for frozen orbitals.
-            Default is the string "frozen_core", corresponding to the output
-            of the function molecular_computation.frozen_orbitals.get_frozen_core.
-        qubit_mapping (str) : one of the supported qubit mapping identifiers
-        ansatz (Ansatze) : one of the supported ansatze
-        optimizer (function handle): a function defining the classical optimizer and its behavior
-        initial_var_params (str or array-like) : initial value for the classical optimizer
-        backend_options (dict) : parameters to build the Simulator class (see documentation of qsdk.backendbuddy)
-        up_then_down (bool): change basis ordering putting all spin up orbitals first, followed by all spin down
-            Default, False has alternating spin up/down ordering.
-        verbose (bool) : Flag for verbosity of VQE
-        penalty_terms (dict) : parameters for penalty terms to append to target qubit Hamiltonian
-            (see penaly_terms for more details)
-        ansatz_options (dict) : parameters for the given ansatz (see given ansatz file for details)
-=======
         molecule (SecondQuantizedMolecule) : the molecular system.
         qubit_mapping (str) : one of the supported qubit mapping identifiers.
         ansatz (Ansatze) : one of the supported ansatze.
@@ -73,8 +55,8 @@
             and its behavior.
         initial_var_params (str or array-like) : initial value for the classical
             optimizer.
-        backend_options (dict) : parameters to build the Simulator class (see
-            documentation of agnostic_simulator).
+        backend_options (dict) : parameters to build the qsdk.backendbuddy Simulator
+            class.
         penalty_terms (dict): parameters for penalty terms to append to target
             qubit Hamiltonian (see penaly_terms for more details).
         ansatz_options (dict): parameters for the given ansatz (see given ansatz
@@ -84,7 +66,6 @@
                 spin up/down ordering.
         qubit_hamiltonian (QubitOperator-like): Self-explanatory.
         verbose (bool): Flag for VQE verbosity.
->>>>>>> 4c3f7583
     """
 
     def __init__(self, opt_dict):
