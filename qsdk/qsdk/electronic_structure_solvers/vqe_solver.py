"""Implements the variational quantum eigensolver (VQE) algorithm to solve
electronic structure calculations.
"""

import warnings
import itertools

from enum import Enum
import numpy as np
from openfermion.ops.operators.qubit_operator import QubitOperator

from agnostic_simulator import Simulator, Circuit
from agnostic_simulator.helpers.circuits.measurement_basis import measurement_basis_gates
from qsdk.toolboxes.operators import count_qubits, FermionOperator, qubitop_to_qubitham
from qsdk.toolboxes.qubit_mappings.mapping_transform import fermion_to_qubit_mapping
from qsdk.toolboxes.ansatz_generator.ansatz import Ansatz
from qsdk.toolboxes.ansatz_generator.uccsd import UCCSD
from qsdk.toolboxes.ansatz_generator.rucc import RUCC
from qsdk.toolboxes.ansatz_generator.hea import HEA
from qsdk.toolboxes.ansatz_generator.upccgsd import UpCCGSD
from qsdk.toolboxes.ansatz_generator.variational_circuit import VariationalCircuitAnsatz
from qsdk.toolboxes.ansatz_generator.penalty_terms import combined_penalty
from qsdk.toolboxes.post_processing.bootstrapping import get_resampled_frequencies
from qsdk.toolboxes.ansatz_generator.fermionic_operators import number_operator, spinz_operator, spin2_operator


class BuiltInAnsatze(Enum):
    """Enumeration of the ansatz circuits supported by VQE."""
    UCCSD = 0
    UCC1 = 1
    UCC3 = 2
    HEA = 3
    UpCCGSD = 4


class VQESolver:
    r"""Solve the electronic structure problem for a molecular system by using
    the variational quantum eigensolver (VQE) algorithm.

    This algorithm evaluates the energy of a molecular system by performing
    classical optimization over a parametrized ansatz circuit.

    Users must first set the desired options of the VQESolver object through the
    __init__ method, and call the "build" method to build the underlying objects
    (mean-field, hardware backend, ansatz...). They are then able to call any of
    the energy_estimation, simulate, or get_rdm methods. In particular, simulate
    runs the VQE algorithm, returning the optimal energy found by the classical
    optimizer.

    Attributes:
        molecule (SecondQuantizedMolecule) : the molecular system.
        qubit_mapping (str) : one of the supported qubit mapping identifiers.
        ansatz (Ansatze) : one of the supported ansatze.
        optimizer (function handle): a function defining the classical optimizer
            and its behavior.
        initial_var_params (str or array-like) : initial value for the classical
            optimizer.
        backend_options (dict) : parameters to build the Simulator class (see
            documentation of agnostic_simulator).
        penalty_terms (dict): parameters for penalty terms to append to target
            qubit Hamiltonian (see penaly_terms for more details).
        ansatz_options (dict): parameters for the given ansatz (see given ansatz
            file for details).
        up_then_down (bool): change basis ordering putting all spin up orbitals
            first, followed by all spin down. Default, False has alternating
                spin up/down ordering.
        qubit_hamiltonian (QubitOperator-like): Self-explanatory.
        verbose (bool): Flag for VQE verbosity.
    """

    def __init__(self, opt_dict):

        default_backend_options = {"target": "qulacs", "n_shots": None, "noise_model": None}
        default_options = {"molecule": None,
                           "qubit_mapping": "jw", "ansatz": BuiltInAnsatze.UCCSD,
                           "optimizer": self._default_optimizer,
                           "initial_var_params": None,
                           "backend_options": default_backend_options,
                           "penalty_terms": None,
                           "ansatz_options": dict(),
                           "up_then_down": False,
                           "qubit_hamiltonian": None,
                           "verbose": False}

        # Initialize with default values
        self.__dict__ = default_options
        # Overwrite default values with user-provided ones, if they correspond to a valid keyword
        for k, v in opt_dict.items():
            if k in default_options:
                setattr(self, k, v)
            else:
                raise KeyError(f"Keyword :: {k}, not available in VQESolver")

        # Raise error/warnings if input is not as expected. Only a single input
        # must be provided to avoid conflicts.
        if not (bool(self.molecule) ^ bool(self.qubit_hamiltonian)):
            raise ValueError(f"A molecule OR qubit Hamiltonian object must be provided when instantiating {self.__class__.__name__}.")

        self.optimal_energy = None
        self.optimal_var_params = None
        self.builtin_ansatze = set(BuiltInAnsatze)

    def build(self):
        """Build the underlying objects required to run the VQE algorithm
        afterwards.
        """

        if isinstance(self.ansatz, Circuit):
            self.ansatz = VariationalCircuitAnsatz(self.ansatz)

        # Building VQE with a molecule as input.
        if self.molecule:

            # Compute qubit hamiltonian for the input molecular system
            qubit_op = fermion_to_qubit_mapping(fermion_operator=self.molecule.fermionic_hamiltonian,
                                                mapping=self.qubit_mapping,
                                                n_spinorbitals=self.molecule.n_active_sos,
                                                n_electrons=self.molecule.n_active_electrons,
                                                up_then_down=self.up_then_down)

            self.qubit_hamiltonian = qubitop_to_qubitham(qubit_op, self.qubit_mapping, self.up_then_down)

            if self.penalty_terms:
                pen_ferm = combined_penalty(self.molecule.n_active_mos, self.penalty_terms)
                pen_qubit = fermion_to_qubit_mapping(fermion_operator=pen_ferm,
                                                     mapping=self.qubit_mapping,
                                                     n_spinorbitals=self.molecule.n_active_sos,
                                                     n_electrons=self.molecule.n_active_electrons,
                                                     up_then_down=self.up_then_down)
                pen_qubit = qubitop_to_qubitham(pen_qubit, self.qubit_hamiltonian.n_qubits, self.qubit_hamiltonian.mapping, self.qubit_hamiltonian.up_then_down)
                self.qubit_hamiltonian += pen_qubit

            # Verification of system compatibility with UCC1 or UCC3 circuits.
            if self.ansatz in [BuiltInAnsatze.UCC1, BuiltInAnsatze.UCC3]:
                # Mapping should be JW because those ansatz are chemically inspired.
                if self.qubit_mapping.upper() != "JW":
                    raise ValueError("Qubit mapping must be JW for {} ansatz.".format(self.ansatz))
                # They are encoded with this convention.
                if not self.up_then_down:
                    raise ValueError("Parameter up_then_down must be set to True for {} ansatz.".format(self.ansatz))
                # Only HOMO-LUMO systems are relevant.
                if count_qubits(self.qubit_hamiltonian) != 4:
                    raise ValueError("The system must be reduced to a HOMO-LUMO problem for {} ansatz.".format(self.ansatz))

            # Build / set ansatz circuit. Use user-provided circuit or built-in ansatz depending on user input.
            if type(self.ansatz) == BuiltInAnsatze:
                if self.ansatz == BuiltInAnsatze.UCCSD:
                    self.ansatz = UCCSD(self.molecule, self.qubit_mapping, self.up_then_down)
                elif self.ansatz == BuiltInAnsatze.UCC1:
                    self.ansatz = RUCC(1)
                elif self.ansatz == BuiltInAnsatze.UCC3:
                    self.ansatz = RUCC(3)
                elif self.ansatz == BuiltInAnsatze.HEA:
                    self.ansatz = HEA(self.molecule, self.qubit_mapping, self.up_then_down, **self.ansatz_options)
                elif self.ansatz == BuiltInAnsatze.UpCCGSD:
                    self.ansatz = UpCCGSD(self.molecule, self.qubit_mapping, self.up_then_down, **self.ansatz_options)
                else:
                    raise ValueError(f"Unsupported ansatz. Built-in ansatze:\n\t{self.builtin_ansatze}")
            elif not isinstance(self.ansatz, Ansatz):
                raise TypeError(f"Invalid ansatz dataype. Expecting instance of Ansatz class, or one of built-in options:\n\t{self.builtin_ansatze}")
        # Building with a qubit Hamiltonian.
        elif (not isinstance(self.ansatz, Ansatz)):
            raise TypeError(f"Invalid ansatz dataype. Expecting a custom Ansatz (Ansatz class).")

        # Set ansatz initial parameters (default or use input), build corresponding ansatz circuit
        self.initial_var_params = self.ansatz.set_var_params(self.initial_var_params)
        self.ansatz.build_circuit()

        # Quantum circuit simulation backend options
        self.backend = Simulator(target=self.backend_options["target"], n_shots=self.backend_options["n_shots"],
                                 noise_model=self.backend_options["noise_model"])

    def simulate(self):
        """Run the VQE algorithm, using the ansatz, classical optimizer, initial
        parameters and hardware backend built in the build method.
        """
        if not (self.ansatz and self.backend):
            raise RuntimeError("No ansatz circuit or hardware backend built. Have you called VQESolver.build ?")
        optimal_energy, optimal_var_params = self.optimizer(self.energy_estimation, self.initial_var_params)

        self.optimal_var_params = optimal_var_params
        self.optimal_energy = optimal_energy
        self.ansatz.build_circuit(self.optimal_var_params)
        self.optimal_circuit = self.ansatz.circuit
        return self.optimal_energy

    def get_resources(self):
        """Estimate the resources required by VQE, with the current ansatz. This
        assumes "build" has been run, as it requires the ansatz circuit and the
        qubit Hamiltonian. Return information that pertains to the user, for the
        purpose of running an experiment on a classical simulator or a quantum
        device.
        """

        resources = dict()
        resources["qubit_hamiltonian_terms"] = len(self.qubit_hamiltonian.terms)
        resources["circuit_width"] = self.ansatz.circuit.width
        resources["circuit_gates"] = self.ansatz.circuit.size
        # For now, only CNOTs supported.
        resources["circuit_2qubit_gates"] = self.ansatz.circuit.counts.get("CNOT", 0)
        resources["circuit_var_gates"] = len(self.ansatz.circuit._variational_gates)
        resources["vqe_variational_parameters"] = len(self.initial_var_params)
        return resources

    def energy_estimation(self, var_params):
        """Estimate energy using the given ansatz, qubit hamiltonian and compute
        backend. Keeps track of optimal energy and variational parameters along
        the way.

        Args:
             var_params (numpy.array or str): variational parameters to use for
                VQE energy evaluation.
        Returns:
             energy (float): energy computed by VQE using the ansatz and input
                variational parameters.
        """

        # Update variational parameters, compute energy using the hardware backend
        self.ansatz.update_var_params(var_params)
        energy = self.backend.get_expectation_value(self.qubit_hamiltonian, self.ansatz.circuit)

        if self.verbose:
            print(f"\tEnergy = {energy:.7f} ")

        return energy

<<<<<<< HEAD
    def operator_expectation(self, operator, var_params=None):
        """Obtains the operator expectation value of a given operator.

           Args:
                operator (str or QubitOperator): The operator to find the
                    expectation value of str availability:
                    - N : Particle number
                    - Sz: Spin in z-direction
                    - S^2: Spin quantum number s(s+1)
                var_params (str or numpy.array): variational parameters to use
                    for VQE expectation value evaluation.

=======
    def operator_expectation(self, operator, var_params=None, n_active_mos=None, n_active_electrons=None, n_active_sos=None):
        """Obtains the operator expectation value of a given operator
           Args:
                operator (str or QubitOperator or FermionOperator): The operator to find the expectation value of
                    str availability:
                        N : Particle number
                        Sz: Spin in z-direction
                        S^2: Spin quantum number s(s+1)
                var_params (str or numpy.array): variational parameters to use for VQE expectation value
                                                 evaluation
                n_active_mos (int): The number of active_mos (int). Only required when using a str input and
                                    VQESolver is initiated with a QubitHamiltonian
                n_active_electrons (int): The number of active electrons. Only required when operator is of type
                                          FermionOperator and mapping used is scbk and vqe_solver was initiated
                                          using a QubitHamiltonian
                n_active_sos (int): Number of active spin orbitals. Only required when operator is of type
                                    FermionOperator and mapping used is scbk and vqe_solver was initiated using a
                                    QubitHamiltonian
>>>>>>> 4a229f79
           Returns:
                expectation (float): operator expectation value computed by VQE
                    using the ansatz and input variational parameters.
        """
        if var_params is None:
            var_params = self.ansatz.var_params

        # Save our current target hamiltonian
        tmp_hamiltonian = self.qubit_hamiltonian

        if isinstance(operator, str):
<<<<<<< HEAD
            if operator == "N":
                exp_op = number_operator(self.qemist_molecule.n_orbitals, up_then_down=False)
            elif operator == "Sz":
                exp_op = spinz_operator(self.qemist_molecule.n_orbitals, up_then_down=False)
            elif operator == "S^2":
                exp_op = spin2_operator(self.qemist_molecule.n_orbitals, up_then_down=False)
            else:
                raise ValueError("Only expectation values of N, Sz and S^2")
        elif isinstance(operator, QubitOperator):
=======
            if n_active_mos is None:
                if self.molecule:
                    n_active_mos = self.molecule.n_active_mos
                else:
                    raise KeyError('Must supply n_active_mos when a QubitHamiltonian has initialized VQESolver and requesting the expectation of "N", "Sz", or "S^2"')
            if operator == 'N':
                exp_op = number_operator(n_active_mos, up_then_down=False)
            elif operator == 'Sz':
                exp_op = spinz_operator(n_active_mos, up_then_down=False)
            elif operator == 'S^2':
                exp_op = spin2_operator(n_active_mos, up_then_down=False)
            else:
                raise ValueError('Only expectation values of N, Sz and S^2')
        elif isinstance(operator, FermionOperator):
>>>>>>> 4a229f79
            exp_op = operator
        elif isinstance(operator, QubitOperator):
            self.qubit_hamiltonian = operator
        else:
<<<<<<< HEAD
            raise TypeError("operator must be a of string or QubitOperator type")
=======
            raise TypeError('operator must be a of string, FermionOperator or QubitOperator type')
>>>>>>> 4a229f79

        if isinstance(operator, (str, FermionOperator)):
            if (n_active_electrons is None or n_active_sos is None) and self.qubit_hamiltonian.mapping == 'scbk':
                if self.molecule:
                    n_active_electrons = self.molecule.n_active_electrons
                    n_active_sos = self.molecule.n_active_sos
                else:
                    raise KeyError('Must supply n_active_electrons and n_active_sos with a FermionOperator and scbk mapping')
            self.qubit_hamiltonian = fermion_to_qubit_mapping(fermion_operator=exp_op,
                                                              mapping=self.qubit_hamiltonian.mapping,
                                                              n_spinorbitals=n_active_sos,
                                                              n_electrons=n_active_electrons,
                                                              up_then_down=self.qubit_hamiltonian.up_then_down)

        expectation = self.energy_estimation(var_params)

        # Restore the current target hamiltonian
        self.qubit_hamiltonian = tmp_hamiltonian

        return expectation

    def get_rdm(self, var_params, resample=False, sum_spin=True):
        """Compute the 1- and 2- RDM matrices using the VQE energy evaluation.
        This method allows to combine the DMET problem decomposition technique
        with the VQE as an electronic structure solver. The RDMs are computed by
        using each fermionic Hamiltonian term, transforming them and computing
        the elements one-by-one. Note that the Hamiltonian coefficients will not
        be multiplied as in the energy evaluation. The first element of the
        Hamiltonian is the nuclear repulsion energy term, not the Hamiltonian
        term.

        Args:
            var_params (numpy.array or list): variational parameters to use for
                rdm calculation
            resample (bool): Whether to resample saved frequencies. get_rdm with
                savefrequencies=True must be called or a dictionary for each
                qubit terms' frequencies must be set to self.rdm_freq_dict
            sum_spin (bool): If True, the spin-summed 1-RDM and 2-RDM will be
                returned. If False, the full 1-RDM and 2-RDM will be returned.

        Returns:
            (numpy.array, numpy.array): One & two-particle spin summed RDMs if
                sumspin=True or the full One & two-Particle RDMs if
                sumspin=False.
        """

        self.ansatz.update_var_params(var_params)

        # Initialize the RDM arrays
        n_mol_orbitals = self.molecule.n_active_mos
        n_spin_orbitals = self.molecule.n_active_sos
        rdm1_spin = np.zeros((n_spin_orbitals,) * 2, dtype=complex)
        rdm2_spin = np.zeros((n_spin_orbitals,) * 4, dtype=complex)

        # If resampling is requested, check that a previous savefrequencies run has been called
        if resample:
            if hasattr(self, "rdm_freq_dict"):
                qb_freq_dict = self.rdm_freq_dict
                resampled_expect_dict = dict()
            else:
                raise AttributeError("Need to run RDM calculation with savefrequencies=True")
        else:
            qb_freq_dict = dict()
            qb_expect_dict = dict()

        # Loop over each element of Hamiltonian (non-zero value)
        for key in self.molecule.fermionic_hamiltonian.terms:
            # Ignore constant / empty term
            if not key:
                continue

            # Assign indices depending on one- or two-body term
            length = len(key)
            if (length == 2):
                iele, jele = (int(ele[0]) for ele in tuple(key[0:2]))
            elif (length == 4):
                iele, jele, kele, lele = (int(ele[0]) for ele in tuple(key[0:4]))

            # Create the Hamiltonian with the correct key (Set coefficient to one)
            hamiltonian_temp = FermionOperator(key)

            # Obtain qubit Hamiltonian
            qubit_hamiltonian2 = fermion_to_qubit_mapping(fermion_operator=hamiltonian_temp,
                                                          mapping=self.qubit_mapping,
                                                          n_spinorbitals=self.molecule.n_active_sos,
                                                          n_electrons=self.molecule.n_active_electrons,
                                                          up_then_down=self.up_then_down)
            qubit_hamiltonian2.compress()

            # Run through each qubit term separately, use previously calculated result for the qubit term or
            # calculate and save results for that qubit term
            opt_energy2 = 0.
            for qb_term, qb_coef in qubit_hamiltonian2.terms.items():
                if qb_term:
                    if qb_term not in qb_freq_dict:
                        if resample:
                            warnings.warn(f"Warning: rerunning circuit for missing qubit term {qb_term}")
                        basis_circuit = Circuit(measurement_basis_gates(qb_term))
                        full_circuit = self.ansatz.circuit + basis_circuit
                        qb_freq_dict[qb_term], _ = self.backend.simulate(full_circuit)
                    if resample:
                        if qb_term not in resampled_expect_dict:
                            resampled_freq_dict = get_resampled_frequencies(qb_freq_dict[qb_term], self.backend.n_shots)
                            resampled_expect_dict[qb_term] = self.backend.get_expectation_value_from_frequencies_oneterm(qb_term, resampled_freq_dict)
                        expectation = resampled_expect_dict[qb_term]
                    else:
                        if qb_term not in qb_expect_dict:
                            qb_expect_dict[qb_term] = self.backend.get_expectation_value_from_frequencies_oneterm(qb_term, qb_freq_dict[qb_term])
                        expectation = qb_expect_dict[qb_term]
                    opt_energy2 += qb_coef * expectation
                else:
                    opt_energy2 += qb_coef

            # Put the values in np arrays (differentiate 1- and 2-RDM)
            if length == 2:
                rdm1_spin[iele, jele] += opt_energy2
            elif length == 4:
                rdm2_spin[iele, lele, jele, kele] += opt_energy2

        # save rdm frequency dictionary
        self.rdm_freq_dict = qb_freq_dict

        if sum_spin:
            rdm1_np = np.zeros((n_mol_orbitals,) * 2, dtype=np.complex128)
            rdm2_np = np.zeros((n_mol_orbitals,) * 4, dtype=np.complex128)

            # Construct spin-summed 1-RDM
            for i, j in itertools.product(range(n_spin_orbitals), repeat=2):
                rdm1_np[i//2, j//2] += rdm1_spin[i, j]

            # Construct spin-summed 2-RDM
            for i, j, k, l in itertools.product(range(n_spin_orbitals), repeat=4):
                rdm2_np[i//2, j//2, k//2, l//2] += rdm2_spin[i, j, k, l]

            return rdm1_np, rdm2_np

        return rdm1_spin, rdm2_spin

    def _default_optimizer(self, func, var_params):
        """Function used as a default optimizer for VQE when user does not
        provide one. Can be used as an example for users who wish to provide
        their custom optimizer.

        Should set the attributes "optimal_var_params" and "optimal_energy" to
        ensure the outcome of VQE is captured at the end of classical
        optimization, and can be accessed in a standard way.

        Args:
            func (function handle): The function that performs energy
                estimation. This function takes var_params as input and returns
                a float.
            var_params (list): The variational parameters (float64).

        Returns:
            The optimal energy found by the optimizer.
        """

        from scipy.optimize import minimize
        result = minimize(func, var_params, method="SLSQP",
                          options={"disp": True, "maxiter": 2000, "eps": 1e-5, "ftol": 1e-5})

        if self.verbose:
            print(f"\t\tOptimal VQE energy: {self.optimal_energy}")
            print(f"\t\tOptimal VQE variational parameters: {self.optimal_var_params}")
            print(f"\t\tNumber of Function Evaluations : {result.nfev}")

        return result.fun, result.x<|MERGE_RESOLUTION|>--- conflicted
+++ resolved
@@ -224,8 +224,7 @@
 
         return energy
 
-<<<<<<< HEAD
-    def operator_expectation(self, operator, var_params=None):
+    def operator_expectation(self, operator, var_params=None, n_active_mos=None, n_active_electrons=None, n_active_sos=None):
         """Obtains the operator expectation value of a given operator.
 
            Args:
@@ -236,27 +235,18 @@
                     - S^2: Spin quantum number s(s+1)
                 var_params (str or numpy.array): variational parameters to use
                     for VQE expectation value evaluation.
-
-=======
-    def operator_expectation(self, operator, var_params=None, n_active_mos=None, n_active_electrons=None, n_active_sos=None):
-        """Obtains the operator expectation value of a given operator
-           Args:
-                operator (str or QubitOperator or FermionOperator): The operator to find the expectation value of
-                    str availability:
-                        N : Particle number
-                        Sz: Spin in z-direction
-                        S^2: Spin quantum number s(s+1)
-                var_params (str or numpy.array): variational parameters to use for VQE expectation value
-                                                 evaluation
-                n_active_mos (int): The number of active_mos (int). Only required when using a str input and
-                                    VQESolver is initiated with a QubitHamiltonian
-                n_active_electrons (int): The number of active electrons. Only required when operator is of type
-                                          FermionOperator and mapping used is scbk and vqe_solver was initiated
-                                          using a QubitHamiltonian
-                n_active_sos (int): Number of active spin orbitals. Only required when operator is of type
-                                    FermionOperator and mapping used is scbk and vqe_solver was initiated using a
-                                    QubitHamiltonian
->>>>>>> 4a229f79
+                n_active_mos (int): The number of active_mos (int). Only
+                    required when using a str input and VQESolver is initiated
+                    with a QubitHamiltonian.
+                n_active_electrons (int): The number of active electrons. Only
+                    required when operator is of type FermionOperator and
+                    mapping used is scbk and vqe_solver was initiated using a
+                    QubitHamiltonian.
+                n_active_sos (int): Number of active spin orbitals. Only
+                    required when operator is of type FermionOperator and
+                    mapping used is scbk and vqe_solver was initiated using a
+                    QubitHamiltonian.
+
            Returns:
                 expectation (float): operator expectation value computed by VQE
                     using the ansatz and input variational parameters.
@@ -268,49 +258,33 @@
         tmp_hamiltonian = self.qubit_hamiltonian
 
         if isinstance(operator, str):
-<<<<<<< HEAD
-            if operator == "N":
-                exp_op = number_operator(self.qemist_molecule.n_orbitals, up_then_down=False)
-            elif operator == "Sz":
-                exp_op = spinz_operator(self.qemist_molecule.n_orbitals, up_then_down=False)
-            elif operator == "S^2":
-                exp_op = spin2_operator(self.qemist_molecule.n_orbitals, up_then_down=False)
-            else:
-                raise ValueError("Only expectation values of N, Sz and S^2")
-        elif isinstance(operator, QubitOperator):
-=======
             if n_active_mos is None:
                 if self.molecule:
                     n_active_mos = self.molecule.n_active_mos
                 else:
-                    raise KeyError('Must supply n_active_mos when a QubitHamiltonian has initialized VQESolver and requesting the expectation of "N", "Sz", or "S^2"')
-            if operator == 'N':
+                    raise KeyError("Must supply n_active_mos when a QubitHamiltonian has initialized VQESolver and requesting the expectation of 'N', 'Sz', or 'S^2'")
+            if operator == "N":
                 exp_op = number_operator(n_active_mos, up_then_down=False)
-            elif operator == 'Sz':
+            elif operator == "Sz":
                 exp_op = spinz_operator(n_active_mos, up_then_down=False)
-            elif operator == 'S^2':
+            elif operator == "S^2":
                 exp_op = spin2_operator(n_active_mos, up_then_down=False)
             else:
                 raise ValueError('Only expectation values of N, Sz and S^2')
         elif isinstance(operator, FermionOperator):
->>>>>>> 4a229f79
             exp_op = operator
         elif isinstance(operator, QubitOperator):
             self.qubit_hamiltonian = operator
         else:
-<<<<<<< HEAD
-            raise TypeError("operator must be a of string or QubitOperator type")
-=======
-            raise TypeError('operator must be a of string, FermionOperator or QubitOperator type')
->>>>>>> 4a229f79
+            raise TypeError("operator must be a of string, FermionOperator or QubitOperator type.")
 
         if isinstance(operator, (str, FermionOperator)):
-            if (n_active_electrons is None or n_active_sos is None) and self.qubit_hamiltonian.mapping == 'scbk':
+            if (n_active_electrons is None or n_active_sos is None) and self.qubit_hamiltonian.mapping == "scbk":
                 if self.molecule:
                     n_active_electrons = self.molecule.n_active_electrons
                     n_active_sos = self.molecule.n_active_sos
                 else:
-                    raise KeyError('Must supply n_active_electrons and n_active_sos with a FermionOperator and scbk mapping')
+                    raise KeyError("Must supply n_active_electrons and n_active_sos with a FermionOperator and scbk mapping.")
             self.qubit_hamiltonian = fermion_to_qubit_mapping(fermion_operator=exp_op,
                                                               mapping=self.qubit_hamiltonian.mapping,
                                                               n_spinorbitals=n_active_sos,
