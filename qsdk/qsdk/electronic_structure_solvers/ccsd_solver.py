""" Class performing electronic structure calculation employing the CCSD method """

from pyscf import cc

from qsdk.electronic_structure_solvers.electronic_structure_solver import ElectronicStructureSolver


class CCSDSolver(ElectronicStructureSolver):
    """ Uses the CCSD method to solve the electronic structure problem, through pyscf

        Args:
            molecule (SecondQuantizedMolecule): The molecule to simulate.
            frozen_orbitals (int or list of int): Frozen orbitals (int -> first
                n, list -> indexes are frozen).

        Attributes:
            cc_fragment (pyscf.cc.CCSD): The coupled-cluster object.
            mean_field (pyscf.scf.RHF): The mean field of the molecule.
            frozen (list or int): Frozen molecular orbitals.
    """

    def __init__(self, molecule):
        self.cc_fragment = None

        self.mean_field = molecule.mean_field
        self.frozen = molecule.get_frozen_orbitals()

    def simulate(self):
        """Perform the simulation (energy calculation) for the molecule.

            Returns:
                total_energy (float): CCSD energy
        """
        # Execute CCSD calculation
<<<<<<< HEAD
        self.cc_fragment = cc.ccsd.CCSD(self.mean_field, frozen=self.frozen)
=======
        self.cc_fragment = cc.CCSD(mean_field, frozen=frozen_orbitals)
>>>>>>> 16f9d806
        self.cc_fragment.verbose = 0
        self.cc_fragment.conv_tol = 1e-9
        self.cc_fragment.conv_tol_normt = 1e-7

        correlation_energy, _, _ = self.cc_fragment.ccsd()
        total_energy = self.mean_field.e_tot + correlation_energy

        return total_energy

    def get_rdm(self):
        """ Calculate the 1- and 2-particle reduced density matrices. The CCSD lambda equation will be solved for
            calculating the RDMs.

            Returns:
                one_rdm, two_rdm (numpy.array, numpy.array): One & two-particle RDMs
            Raises:
                RuntimeError: If no simulation has been run.
        """

        # Check if CCSD calculation is performed
        if self.cc_fragment is None:
            raise RuntimeError("CCSDSolver: Cannot retrieve RDM. Please run the 'simulate' method first")

        # Solve the lambda equation and obtain the reduced density matrix from CC calculation
        self.cc_fragment.solve_lambda()
        one_rdm = self.cc_fragment.make_rdm1()
        two_rdm = self.cc_fragment.make_rdm2()

        return one_rdm, two_rdm<|MERGE_RESOLUTION|>--- conflicted
+++ resolved
@@ -32,11 +32,7 @@
                 total_energy (float): CCSD energy
         """
         # Execute CCSD calculation
-<<<<<<< HEAD
-        self.cc_fragment = cc.ccsd.CCSD(self.mean_field, frozen=self.frozen)
-=======
-        self.cc_fragment = cc.CCSD(mean_field, frozen=frozen_orbitals)
->>>>>>> 16f9d806
+        self.cc_fragment = cc.CCSD(self.mean_field, frozen=self.frozen)
         self.cc_fragment.verbose = 0
         self.cc_fragment.conv_tol = 1e-9
         self.cc_fragment.conv_tol_normt = 1e-7
