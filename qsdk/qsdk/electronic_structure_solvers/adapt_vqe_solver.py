--- conflicted
+++ resolved
@@ -36,16 +36,11 @@
         tol (float): Maximum gradient allowed for a particular operator  before
             convergence.
         max_cycles (int): Maximum number of iterations for ADAPT.
-<<<<<<< HEAD
         pool (func): Function that returns a list of FermionOperator. Each
             element represents excitation/operator that has an effect of the
             total energy.
-=======
-        pool (func): Function that returns a list of FermionOperator. Each element
-            represents excitation/operator that has an effect of the total
-            energy.
-        pool_args (tuple) : The arguments for the pool function given as a tuple.
->>>>>>> 4a229f79
+        pool_args (tuple) : The arguments for the pool function given as a
+            tuple.
         qubit_mapping (str): One of the supported qubit mapping identifiers.
         qubit_hamiltonian (QubitOperator-like): Self-explanatory.
         up_then_down (bool): Spin orbitals ordering.
@@ -265,11 +260,7 @@
         """Default optimizer for ADAPT-VQE."""
 
         result = minimize(func, var_params, method="L-BFGS-B",
-<<<<<<< HEAD
             options={"disp": False, "maxiter": 100, "gtol": 1e-10, "iprint": -1})
-=======
-                          options={"disp": False, "maxiter": 100, 'gtol': 1e-10, 'iprint': -1})
->>>>>>> 4a229f79
 
         self.optimal_var_params = result.x
         self.optimal_energy = result.fun
