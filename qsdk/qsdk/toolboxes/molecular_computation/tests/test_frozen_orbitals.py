import unittest

<<<<<<< HEAD
from qsdk import SecondQuantizedMolecule
from qsdk.toolboxes.molecular_computation.frozen_orbitals import get_frozen_core, get_orbitals_excluding_homo_lumo

H2O = [('O', (0., 0., 0.11779)),
        ('H', (0., 0.75545, -0.47116)),
        ('H', (0., -0.75545, -0.47116))
        ]

mol_h2o = SecondQuantizedMolecule(H2O, 0, 0, "3-21g")

=======
from qsdk.molecule_library import mol_H2O_321g
from qsdk.toolboxes.molecular_computation.frozen_orbitals import get_frozen_core, get_orbitals_excluding_homo_lumo

>>>>>>> 2e058c30

class FrozenOrbitalsTest(unittest.TestCase):

    def test_get_frozen_core(self):
        """ Verify if the frozen orbital suggestions are consistent with
        chemical intuition.
        """

        frozen_h2o = get_frozen_core(mol_H2O_321g)
        self.assertEqual(frozen_h2o, 1)

    def test_get_homo_lumo(self):
        """ Verify if the HOMO-LUMO suggestions are consistent with the provided
        parameters.
        """

        # Getting HOMO-LUMO.
        frozen_homo_lumo = get_orbitals_excluding_homo_lumo(mol_H2O_321g)
        self.assertEqual(frozen_homo_lumo, [0, 1, 2, 3, 6, 7, 8, 9, 10, 11, 12])

        # Active space from HOMO-2 to LUMO+4
        frozen_homo2_lumo4 = get_orbitals_excluding_homo_lumo(mol_H2O_321g, 2, 4)
        self.assertEqual(frozen_homo2_lumo4, [0, 1, 10, 11, 12])


if __name__ == "__main__":
    unittest.main()<|MERGE_RESOLUTION|>--- conflicted
+++ resolved
@@ -1,21 +1,8 @@
 import unittest
 
-<<<<<<< HEAD
-from qsdk import SecondQuantizedMolecule
-from qsdk.toolboxes.molecular_computation.frozen_orbitals import get_frozen_core, get_orbitals_excluding_homo_lumo
-
-H2O = [('O', (0., 0., 0.11779)),
-        ('H', (0., 0.75545, -0.47116)),
-        ('H', (0., -0.75545, -0.47116))
-        ]
-
-mol_h2o = SecondQuantizedMolecule(H2O, 0, 0, "3-21g")
-
-=======
 from qsdk.molecule_library import mol_H2O_321g
 from qsdk.toolboxes.molecular_computation.frozen_orbitals import get_frozen_core, get_orbitals_excluding_homo_lumo
 
->>>>>>> 2e058c30
 
 class FrozenOrbitalsTest(unittest.TestCase):
 
