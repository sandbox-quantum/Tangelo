--- conflicted
+++ resolved
@@ -1,11 +1,7 @@
 import unittest
 
 from agnostic_simulator import Simulator
-<<<<<<< HEAD
-from qsdk import SecondQuantizedMolecule
-=======
 from qsdk.molecule_library import mol_H2_sto3g, mol_H4_sto3g
->>>>>>> 2e058c30
 from qsdk.toolboxes.qubit_mappings.mapping_transform import fermion_to_qubit_mapping
 from qsdk.toolboxes.qubit_mappings.statevector_mapping import get_reference_circuit, get_vector, vector_to_circuit
 from qsdk.toolboxes.ansatz_generator.fermionic_operators import number_operator, spinz_operator, spin2_operator
@@ -13,17 +9,6 @@
 # Initiate simulator
 sim = Simulator(target="qulacs")
 
-<<<<<<< HEAD
-# Build molecule objects used by the tests
-H2 = [("H", (0., 0., 0.)), ("H", (0., 0., 0.7414))]
-H4 = [['H', [0.7071067811865476, 0.0, 0.0]], ['H', [0.0, 0.7071067811865476, 0.0]],
-      ['H', [-1.0071067811865476, 0.0, 0.0]], ['H', [0.0, -1.0071067811865476, 0.0]]]
-
-mol_h2 = SecondQuantizedMolecule(H2, q=0, spin=0, basis="sto-3g")
-mol_h4 = SecondQuantizedMolecule(H4, q=0, spin=0, basis="sto-3g")
-
-=======
->>>>>>> 2e058c30
 
 class fermionic_operators_Test(unittest.TestCase):
 
@@ -31,11 +16,7 @@
         """ Verify that the number penalty terms return zero for all mappings given the correct number of
         electrons and mapping"""
 
-<<<<<<< HEAD
-        for mol in [mol_h2, mol_h4]:
-=======
         for mol in [mol_H2_sto3g, mol_H4_sto3g]:
->>>>>>> 2e058c30
             for mapping in ['jw', 'bk', 'scbk']:
                 hf_state_circuit = get_reference_circuit(n_spinorbitals=mol.n_active_sos,
                                                          n_electrons=mol.n_active_electrons,
@@ -56,11 +37,7 @@
         """ Verify that the number penalty terms return zero for all mappings given the correct number of
         electrons and mapping"""
 
-<<<<<<< HEAD
-        for mol in [mol_h2, mol_h4]:
-=======
         for mol in [mol_H2_sto3g, mol_H4_sto3g]:
->>>>>>> 2e058c30
             for mapping in ['jw', 'bk', 'scbk']:
                 hf_state_circuit = get_reference_circuit(n_spinorbitals=mol.n_active_sos,
                                                          n_electrons=mol.n_active_electrons,
@@ -81,11 +58,7 @@
         """ Verify that the number penalty terms return zero for all mappings given the correct number of
         S^2 and mapping"""
 
-<<<<<<< HEAD
-        for mol in [mol_h2, mol_h4]:
-=======
         for mol in [mol_H2_sto3g, mol_H4_sto3g]:
->>>>>>> 2e058c30
             for mapping in ['jw', 'bk', 'scbk']:
                 hf_state_circuit = get_reference_circuit(n_spinorbitals=mol.n_active_sos,
                                                          n_electrons=mol.n_active_electrons,
