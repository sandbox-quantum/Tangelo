import unittest
import numpy as np

<<<<<<< HEAD
from qsdk import SecondQuantizedMolecule
=======
from qsdk.molecule_library import mol_H2_sto3g, mol_H4_sto3g, mol_H4_cation_sto3g
>>>>>>> 2e058c30
from qsdk.toolboxes.qubit_mappings import jordan_wigner
from qsdk.toolboxes.ansatz_generator.upccgsd import UpCCGSD

from agnostic_simulator import Simulator

<<<<<<< HEAD

# Build molecule objects used by the tests
H2 = [("H", (0., 0., 0.)), ("H", (0., 0., 0.7414))]
H4 = [['H', [0.7071067811865476, 0.0, 0.0]], ['H', [0.0, 0.7071067811865476, 0.0]],
      ['H', [-1.0071067811865476, 0.0, 0.0]], ['H', [0.0, -1.0071067811865476, 0.0]]]

mol_h2 = SecondQuantizedMolecule(H2, q=0, spin=0, basis="sto-3g")
mol_h4 = SecondQuantizedMolecule(H4, q=0, spin=0, basis="sto-3g")
mol_h4_open = SecondQuantizedMolecule(H4, q=1, spin=1, basis="sto-3g")

=======
>>>>>>> 2e058c30

class UpCCGSDTest(unittest.TestCase):

    def test_upccgsd_set_var_params(self):
        """ Verify behavior of set_var_params for different inputs (keyword, list, numpy array).
        """

<<<<<<< HEAD
        upccgsd_ansatz = UpCCGSD(mol_h2)
=======
        upccgsd_ansatz = UpCCGSD(mol_H2_sto3g)
>>>>>>> 2e058c30

        six_ones = np.ones((6,))

        upccgsd_ansatz.set_var_params("ones")
        np.testing.assert_array_almost_equal(upccgsd_ansatz.var_params, six_ones, decimal=6)

        upccgsd_ansatz.set_var_params([1., 1., 1., 1., 1., 1.])
        np.testing.assert_array_almost_equal(upccgsd_ansatz.var_params, six_ones, decimal=6)

        upccgsd_ansatz.set_var_params(np.array([1., 1., 1., 1., 1., 1.]))
        np.testing.assert_array_almost_equal(upccgsd_ansatz.var_params, six_ones, decimal=6)

    def test_upccgsd_incorrect_number_var_params(self):
        """ Return an error if user provide incorrect number of variational parameters """

<<<<<<< HEAD
        upccgsd_ansatz = UpCCGSD(mol_h2)
=======
        upccgsd_ansatz = UpCCGSD(mol_H2_sto3g)
>>>>>>> 2e058c30

        self.assertRaises(ValueError, upccgsd_ansatz.set_var_params, np.array([1., 1., 1., 1.]))

    def test_upccgsd_H2(self):
        """ Verify closed-shell UpCCGSD functionalities for H2 """

        # Build circuit
<<<<<<< HEAD
        upccgsd_ansatz = UpCCGSD(mol_h2)
        upccgsd_ansatz.build_circuit()

        # Build qubit hamiltonian for energy evaluation
        qubit_hamiltonian = jordan_wigner(mol_h2.fermionic_hamiltonian)
=======
        upccgsd_ansatz = UpCCGSD(mol_H2_sto3g)
        upccgsd_ansatz.build_circuit()

        # Build qubit hamiltonian for energy evaluation
        qubit_hamiltonian = jordan_wigner(mol_H2_sto3g.fermionic_hamiltonian)
>>>>>>> 2e058c30

        # Assert energy returned is as expected for given parameters
        sim = Simulator(target="qulacs")
        upccgsd_ansatz.update_var_params([0.03518165, -0.02986551,  0.02897598, -0.03632711,
                                          0.03044071,  0.08252277])
        energy = sim.get_expectation_value(qubit_hamiltonian, upccgsd_ansatz.circuit)
        self.assertAlmostEqual(energy, -1.1372658, delta=1e-6)

    def test_upccgsd_H4_open(self):
        """ Verify open-shell UpCCGSD functionalities for H4 """

        var_params = [-0.0291763,   0.36927821,  0.14654907, -0.13845063,  0.14387348, -0.00903457,
                      -0.56843484,  0.01223853,  0.13649942,  0.83225887,  0.20236275,  0.02682977,
                      -0.17198068,  0.10161518,  0.01523924,  0.30848876,  0.22430705, -0.07290468,
                       0.16253591,  0.02268874,  0.2382988,   0.33716289, -0.20094664,  0.3057071,
                      -0.58426117,  0.22433297,  0.29668267,  0.64761217, -0.2705204,   0.07540534,
                       0.20131878,  0.09890588,  0.10563459, -0.22983007,  0.13578206, -0.02017009]

        # Build circuit
<<<<<<< HEAD
        upccgsd_ansatz = UpCCGSD(mol_h4_open)
        upccgsd_ansatz.build_circuit()

        # Build qubit hamiltonian for energy evaluation
        qubit_hamiltonian = jordan_wigner(mol_h4_open.fermionic_hamiltonian)
=======
        upccgsd_ansatz = UpCCGSD(mol_H4_cation_sto3g)
        upccgsd_ansatz.build_circuit()

        # Build qubit hamiltonian for energy evaluation
        qubit_hamiltonian = jordan_wigner(mol_H4_cation_sto3g.fermionic_hamiltonian)
>>>>>>> 2e058c30

        # Assert energy returned is as expected for given parameters
        sim = Simulator(target="qulacs")
        upccgsd_ansatz.update_var_params(var_params)
        energy = sim.get_expectation_value(qubit_hamiltonian, upccgsd_ansatz.circuit)
        self.assertAlmostEqual(energy, -1.6412047312, delta=1e-6)

    def test_upccgsd_H4(self):
        """ Verify closed-shell UpCCGSD functionalities for H4 """

        var_params = [ 3.79061344e-02, -4.30067212e-02,  3.02230152e-02,  3.42936301e-03,
                      -6.09234584e-04, -3.14370905e-02, -4.86666676e-02,  5.16834522e-02,
                       2.58779710e-03,  2.58848760e-03,  2.50477121e-02,  3.13929977e-02,
                       6.60326773e-03, -9.12896032e-02,  1.53572944e-01,  1.87098400e-01,
                      -4.15148608e-02,  4.92466084e-02,  7.04965743e-01,  7.18739139e-01,
                       1.54329908e-02, -3.33233433e-02, -9.08825509e-03,  3.93555394e-02,
                       5.47661674e-02, -4.91387503e-02, -1.11946468e-02, -2.61401420e-02,
                       5.38915256e-01,  5.37080003e-01, -1.77856374e-02,  1.17461439e-02,
                       2.73552144e-02,  6.02186436e-01, -8.58400153e-02, -1.17667425e-01]

        # Build circuit
<<<<<<< HEAD
        upccgsd_ansatz = UpCCGSD(mol_h4)
        upccgsd_ansatz.build_circuit()

        # Build qubit hamiltonian for energy evaluation
        qubit_hamiltonian = jordan_wigner(mol_h4.fermionic_hamiltonian)
=======
        upccgsd_ansatz = UpCCGSD(mol_H4_sto3g)
        upccgsd_ansatz.build_circuit()

        # Build qubit hamiltonian for energy evaluation
        qubit_hamiltonian = jordan_wigner(mol_H4_sto3g.fermionic_hamiltonian)
>>>>>>> 2e058c30

        # Assert energy returned is as expected for given parameters
        sim = Simulator(target="qulacs")
        upccgsd_ansatz.update_var_params(var_params)
        energy = sim.get_expectation_value(qubit_hamiltonian, upccgsd_ansatz.circuit)
        self.assertAlmostEqual(energy, -1.968345618, delta=1e-6)


if __name__ == "__main__":
    unittest.main()<|MERGE_RESOLUTION|>--- conflicted
+++ resolved
@@ -1,29 +1,12 @@
 import unittest
 import numpy as np
 
-<<<<<<< HEAD
-from qsdk import SecondQuantizedMolecule
-=======
 from qsdk.molecule_library import mol_H2_sto3g, mol_H4_sto3g, mol_H4_cation_sto3g
->>>>>>> 2e058c30
 from qsdk.toolboxes.qubit_mappings import jordan_wigner
 from qsdk.toolboxes.ansatz_generator.upccgsd import UpCCGSD
 
 from agnostic_simulator import Simulator
 
-<<<<<<< HEAD
-
-# Build molecule objects used by the tests
-H2 = [("H", (0., 0., 0.)), ("H", (0., 0., 0.7414))]
-H4 = [['H', [0.7071067811865476, 0.0, 0.0]], ['H', [0.0, 0.7071067811865476, 0.0]],
-      ['H', [-1.0071067811865476, 0.0, 0.0]], ['H', [0.0, -1.0071067811865476, 0.0]]]
-
-mol_h2 = SecondQuantizedMolecule(H2, q=0, spin=0, basis="sto-3g")
-mol_h4 = SecondQuantizedMolecule(H4, q=0, spin=0, basis="sto-3g")
-mol_h4_open = SecondQuantizedMolecule(H4, q=1, spin=1, basis="sto-3g")
-
-=======
->>>>>>> 2e058c30
 
 class UpCCGSDTest(unittest.TestCase):
 
@@ -31,11 +14,7 @@
         """ Verify behavior of set_var_params for different inputs (keyword, list, numpy array).
         """
 
-<<<<<<< HEAD
-        upccgsd_ansatz = UpCCGSD(mol_h2)
-=======
         upccgsd_ansatz = UpCCGSD(mol_H2_sto3g)
->>>>>>> 2e058c30
 
         six_ones = np.ones((6,))
 
@@ -51,11 +30,7 @@
     def test_upccgsd_incorrect_number_var_params(self):
         """ Return an error if user provide incorrect number of variational parameters """
 
-<<<<<<< HEAD
-        upccgsd_ansatz = UpCCGSD(mol_h2)
-=======
         upccgsd_ansatz = UpCCGSD(mol_H2_sto3g)
->>>>>>> 2e058c30
 
         self.assertRaises(ValueError, upccgsd_ansatz.set_var_params, np.array([1., 1., 1., 1.]))
 
@@ -63,19 +38,11 @@
         """ Verify closed-shell UpCCGSD functionalities for H2 """
 
         # Build circuit
-<<<<<<< HEAD
-        upccgsd_ansatz = UpCCGSD(mol_h2)
-        upccgsd_ansatz.build_circuit()
-
-        # Build qubit hamiltonian for energy evaluation
-        qubit_hamiltonian = jordan_wigner(mol_h2.fermionic_hamiltonian)
-=======
         upccgsd_ansatz = UpCCGSD(mol_H2_sto3g)
         upccgsd_ansatz.build_circuit()
 
         # Build qubit hamiltonian for energy evaluation
         qubit_hamiltonian = jordan_wigner(mol_H2_sto3g.fermionic_hamiltonian)
->>>>>>> 2e058c30
 
         # Assert energy returned is as expected for given parameters
         sim = Simulator(target="qulacs")
@@ -95,19 +62,11 @@
                        0.20131878,  0.09890588,  0.10563459, -0.22983007,  0.13578206, -0.02017009]
 
         # Build circuit
-<<<<<<< HEAD
-        upccgsd_ansatz = UpCCGSD(mol_h4_open)
-        upccgsd_ansatz.build_circuit()
-
-        # Build qubit hamiltonian for energy evaluation
-        qubit_hamiltonian = jordan_wigner(mol_h4_open.fermionic_hamiltonian)
-=======
         upccgsd_ansatz = UpCCGSD(mol_H4_cation_sto3g)
         upccgsd_ansatz.build_circuit()
 
         # Build qubit hamiltonian for energy evaluation
         qubit_hamiltonian = jordan_wigner(mol_H4_cation_sto3g.fermionic_hamiltonian)
->>>>>>> 2e058c30
 
         # Assert energy returned is as expected for given parameters
         sim = Simulator(target="qulacs")
@@ -129,19 +88,11 @@
                        2.73552144e-02,  6.02186436e-01, -8.58400153e-02, -1.17667425e-01]
 
         # Build circuit
-<<<<<<< HEAD
-        upccgsd_ansatz = UpCCGSD(mol_h4)
-        upccgsd_ansatz.build_circuit()
-
-        # Build qubit hamiltonian for energy evaluation
-        qubit_hamiltonian = jordan_wigner(mol_h4.fermionic_hamiltonian)
-=======
         upccgsd_ansatz = UpCCGSD(mol_H4_sto3g)
         upccgsd_ansatz.build_circuit()
 
         # Build qubit hamiltonian for energy evaluation
         qubit_hamiltonian = jordan_wigner(mol_H4_sto3g.fermionic_hamiltonian)
->>>>>>> 2e058c30
 
         # Assert energy returned is as expected for given parameters
         sim = Simulator(target="qulacs")
