import unittest
import numpy as np

<<<<<<< HEAD
from qsdk import SecondQuantizedMolecule
=======
from qsdk.molecule_library import mol_H2_sto3g, mol_H4_sto3g
>>>>>>> 2e058c30
from qsdk.toolboxes.qubit_mappings import jordan_wigner
from qsdk.toolboxes.ansatz_generator.hea import HEA

from agnostic_simulator import Simulator

# Initiate simulator
sim = Simulator(target="qulacs")

<<<<<<< HEAD
# Build molecule objects used by the tests
H2 = [("H", (0., 0., 0.)), ("H", (0., 0., 0.7414))]
H4 = [['H', [0.7071067811865476, 0.0, 0.0]], ['H', [0.0, 0.7071067811865476, 0.0]],
      ['H', [-1.0071067811865476, 0.0, 0.0]], ['H', [0.0, -1.0071067811865476, 0.0]]]

mol_h2 = SecondQuantizedMolecule(H2, q=0, spin=0, basis="sto-3g")
mol_h4 = SecondQuantizedMolecule(H4, q=0, spin=0, basis="sto-3g")

=======
>>>>>>> 2e058c30

class HEATest(unittest.TestCase):

    def test_hea_set_var_params(self):
        """ Verify behavior of set_var_params for different inputs (keyword, list, numpy array)."""

<<<<<<< HEAD
        hea_ansatz = HEA(molecule=mol_h2)
=======
        hea_ansatz = HEA(molecule=mol_H2_sto3g)
>>>>>>> 2e058c30

        hea_ansatz.set_var_params("ones")
        np.testing.assert_array_almost_equal(hea_ansatz.var_params, np.ones(4 * 3 * 3), decimal=6)

        hea_ansatz.set_var_params(np.ones(4 * 3 * 3))
        np.testing.assert_array_almost_equal(hea_ansatz.var_params, np.ones(4 * 3 * 3), decimal=6)

        hea_ansatz.set_var_params("zeros")
        np.testing.assert_array_almost_equal(hea_ansatz.var_params, np.zeros(4 * 3 * 3), decimal=6)

    def test_hea_incorrect_number_var_params(self):
        """ Return an error if user provide incorrect number of variational parameters """

<<<<<<< HEAD
        hea_ansatz = HEA(molecule=mol_h2)
=======
        hea_ansatz = HEA(molecule=mol_H2_sto3g)
>>>>>>> 2e058c30

        self.assertRaises(ValueError, hea_ansatz.set_var_params, np.ones(4 * 3 * 3 + 1))

    def test_hea_H2(self):
        """ Verify closed-shell HEA functionalities for H2 """

        # Build circuit
<<<<<<< HEAD
        hea_ansatz = HEA(molecule=mol_h2)
        hea_ansatz.build_circuit()

        # Build qubit hamiltonian for energy evaluation
        qubit_hamiltonian = jordan_wigner(mol_h2.fermionic_hamiltonian)
=======
        hea_ansatz = HEA(molecule=mol_H2_sto3g)
        hea_ansatz.build_circuit()

        # Build qubit hamiltonian for energy evaluation
        qubit_hamiltonian = jordan_wigner(mol_H2_sto3g.fermionic_hamiltonian)
>>>>>>> 2e058c30

        params = [ 1.96262489e+00, -9.83505909e-01, -1.92659544e+00,  3.68638855e+00,
                   4.71410736e+00,  4.78247991e+00,  4.71258582e+00, -4.79077006e+00,
                   4.60613188e+00, -3.14130503e+00,  4.71232383e+00,  1.35715841e+00,
                   4.30998410e+00, -3.00415626e+00, -1.06784872e+00, -2.05119893e+00,
                   6.44114344e+00, -1.56358255e+00, -6.28254779e+00,  3.14118427e+00,
                  -3.10505551e+00,  3.15123780e+00, -3.64794717e+00,  1.09127829e+00,
                   4.67093656e-01, -1.19912860e-01,  3.99351728e-03, -1.57104046e+00,
                   1.56811666e+00, -3.14050540e+00,  4.71181097e+00,  1.57036595e+00,
                  -2.16414405e+00,  3.40295404e+00, -2.87986715e+00, -1.69054279e+00]

        # Assert energy returned is as expected for given parameters
        hea_ansatz.update_var_params(params)
        energy = sim.get_expectation_value(qubit_hamiltonian, hea_ansatz.circuit)
        self.assertAlmostEqual(energy, -1.1372661564779496, delta=1e-6)

    def test_hea_H4(self):
        """ Verify closed-shell HEA functionalities for H4 """

        var_params = [-2.34142720e-04,  6.28472420e+00,  4.67668267e+00, -3.14063369e+00,
                      -1.53697174e+00, -6.22546556e+00, -3.11351342e+00,  3.14158366e+00,
                      -1.57812617e+00,  3.14254101e+00, -6.29656957e+00, -8.93646210e+00,
                       7.84465163e-04, -1.32569792e-05,  1.90710480e+00,  6.44924149e+00,
                      -4.69797158e+00,  3.47688734e+00,  8.24677008e-04,  1.89006312e-04,
                      -1.57734737e+00, -3.63191375e+00, -3.15706332e+00, -1.73625091e+00]

        # Build circuit with Ry rotationas instead of RZ*RX*RZ rotations
<<<<<<< HEAD
        hea_ansatz = HEA(molecule=mol_h4, rot_type="real")
        hea_ansatz.build_circuit()

        # Build qubit hamiltonian for energy evaluation
        qubit_hamiltonian = jordan_wigner(mol_h4.fermionic_hamiltonian)
=======
        hea_ansatz = HEA(molecule=mol_H4_sto3g, rot_type="real")
        hea_ansatz.build_circuit()

        # Build qubit hamiltonian for energy evaluation
        qubit_hamiltonian = jordan_wigner(mol_H4_sto3g.fermionic_hamiltonian)
>>>>>>> 2e058c30

        # Assert energy returned is as expected for given parameters
        hea_ansatz.update_var_params(var_params)
        energy = sim.get_expectation_value(qubit_hamiltonian, hea_ansatz.circuit)
        self.assertAlmostEqual(energy, -0.6534450968231997, delta=1e-6)


if __name__ == "__main__":
    unittest.main()<|MERGE_RESOLUTION|>--- conflicted
+++ resolved
@@ -1,11 +1,7 @@
 import unittest
 import numpy as np
 
-<<<<<<< HEAD
-from qsdk import SecondQuantizedMolecule
-=======
 from qsdk.molecule_library import mol_H2_sto3g, mol_H4_sto3g
->>>>>>> 2e058c30
 from qsdk.toolboxes.qubit_mappings import jordan_wigner
 from qsdk.toolboxes.ansatz_generator.hea import HEA
 
@@ -14,28 +10,13 @@
 # Initiate simulator
 sim = Simulator(target="qulacs")
 
-<<<<<<< HEAD
-# Build molecule objects used by the tests
-H2 = [("H", (0., 0., 0.)), ("H", (0., 0., 0.7414))]
-H4 = [['H', [0.7071067811865476, 0.0, 0.0]], ['H', [0.0, 0.7071067811865476, 0.0]],
-      ['H', [-1.0071067811865476, 0.0, 0.0]], ['H', [0.0, -1.0071067811865476, 0.0]]]
-
-mol_h2 = SecondQuantizedMolecule(H2, q=0, spin=0, basis="sto-3g")
-mol_h4 = SecondQuantizedMolecule(H4, q=0, spin=0, basis="sto-3g")
-
-=======
->>>>>>> 2e058c30
 
 class HEATest(unittest.TestCase):
 
     def test_hea_set_var_params(self):
         """ Verify behavior of set_var_params for different inputs (keyword, list, numpy array)."""
 
-<<<<<<< HEAD
-        hea_ansatz = HEA(molecule=mol_h2)
-=======
         hea_ansatz = HEA(molecule=mol_H2_sto3g)
->>>>>>> 2e058c30
 
         hea_ansatz.set_var_params("ones")
         np.testing.assert_array_almost_equal(hea_ansatz.var_params, np.ones(4 * 3 * 3), decimal=6)
@@ -49,11 +30,7 @@
     def test_hea_incorrect_number_var_params(self):
         """ Return an error if user provide incorrect number of variational parameters """
 
-<<<<<<< HEAD
-        hea_ansatz = HEA(molecule=mol_h2)
-=======
         hea_ansatz = HEA(molecule=mol_H2_sto3g)
->>>>>>> 2e058c30
 
         self.assertRaises(ValueError, hea_ansatz.set_var_params, np.ones(4 * 3 * 3 + 1))
 
@@ -61,19 +38,11 @@
         """ Verify closed-shell HEA functionalities for H2 """
 
         # Build circuit
-<<<<<<< HEAD
-        hea_ansatz = HEA(molecule=mol_h2)
-        hea_ansatz.build_circuit()
-
-        # Build qubit hamiltonian for energy evaluation
-        qubit_hamiltonian = jordan_wigner(mol_h2.fermionic_hamiltonian)
-=======
         hea_ansatz = HEA(molecule=mol_H2_sto3g)
         hea_ansatz.build_circuit()
 
         # Build qubit hamiltonian for energy evaluation
         qubit_hamiltonian = jordan_wigner(mol_H2_sto3g.fermionic_hamiltonian)
->>>>>>> 2e058c30
 
         params = [ 1.96262489e+00, -9.83505909e-01, -1.92659544e+00,  3.68638855e+00,
                    4.71410736e+00,  4.78247991e+00,  4.71258582e+00, -4.79077006e+00,
@@ -101,19 +70,11 @@
                       -1.57734737e+00, -3.63191375e+00, -3.15706332e+00, -1.73625091e+00]
 
         # Build circuit with Ry rotationas instead of RZ*RX*RZ rotations
-<<<<<<< HEAD
-        hea_ansatz = HEA(molecule=mol_h4, rot_type="real")
-        hea_ansatz.build_circuit()
-
-        # Build qubit hamiltonian for energy evaluation
-        qubit_hamiltonian = jordan_wigner(mol_h4.fermionic_hamiltonian)
-=======
         hea_ansatz = HEA(molecule=mol_H4_sto3g, rot_type="real")
         hea_ansatz.build_circuit()
 
         # Build qubit hamiltonian for energy evaluation
         qubit_hamiltonian = jordan_wigner(mol_H4_sto3g.fermionic_hamiltonian)
->>>>>>> 2e058c30
 
         # Assert energy returned is as expected for given parameters
         hea_ansatz.update_var_params(var_params)
