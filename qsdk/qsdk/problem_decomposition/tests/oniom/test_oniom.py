--- conflicted
+++ resolved
@@ -119,11 +119,7 @@
         oniom_solver = ONIOMProblemDecomposition({"geometry": PHE, "fragments": [system, model]})
         e_oniom = oniom_solver.simulate()
 
-<<<<<<< HEAD
-        self.assertAlmostEquals(e_oniom, -544.7294747924133, places=4)
-=======
-        self.assertAlmostEqual(e_oniom, -544.7306189, places=6)
->>>>>>> 16f9d806
+        self.assertAlmostEqual(e_oniom, -544.730619, places=4)
 
     def test_vqe_cc(self):
         """Test to verifiy the implementation of VQE (with UCCSD) in ONIOM. Results
@@ -189,11 +185,7 @@
         oniom_solver = ONIOMProblemDecomposition({"geometry": PHE, "fragments": [system, model]})
         e_oniom = oniom_solver.simulate()
 
-<<<<<<< HEAD
-        self.assertAlmostEquals(e_oniom, -315.23304148304203, places=4)
-=======
-        self.assertAlmostEqual(e_oniom, -315.23418566258914, places=6)
->>>>>>> 16f9d806
+        self.assertAlmostEqual(e_oniom, -315.234186, places=4)
 
     def test_get_resources(self):
         """Test to verifiy the implementation of resources estimation in ONIOM. """
