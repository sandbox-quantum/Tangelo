--- conflicted
+++ resolved
@@ -1,10 +1,6 @@
 import unittest
 
-<<<<<<< HEAD
-from qsdk import SecondQuantizedMolecule
-=======
 from qsdk.molecule_library import mol_H4_doublecation_minao, mol_H4_doublecation_321g, mol_H10_321g
->>>>>>> 2e058c30
 from qsdk.problem_decomposition.dmet.dmet_problem_decomposition import Localization, DMETProblemDecomposition
 
 
@@ -14,13 +10,7 @@
         """Tests if the program raises the error when the number of
         fragment sites is not equal to the number of atoms in the molecule."""
 
-<<<<<<< HEAD
-        mol = SecondQuantizedMolecule(H10_RING, basis="3-21g")
-
-        opt_dmet = {"molecule": mol,
-=======
         opt_dmet = {"molecule": mol_H10_321g,
->>>>>>> 2e058c30
                     "fragment_atoms": [1, 1, 1, 1],
                     "electron_localization": Localization.meta_lowdin,
                     "verbose": False
@@ -34,13 +24,7 @@
         """Tests if the program raises the error when the number of
         fragment sites is not equal to the number of solvers."""
 
-<<<<<<< HEAD
-        mol = SecondQuantizedMolecule(H10_RING, basis="3-21g")
-
-        opt_dmet = {"molecule": mol,
-=======
         opt_dmet = {"molecule": mol_H10_321g,
->>>>>>> 2e058c30
                     "fragment_atoms": [2, 3, 2, 3],
                     "fragment_solvers": ["fci", "fci"],
                     "verbose": False
@@ -54,13 +38,7 @@
         implementation with meta-lowdin localization and FCI solution to
         fragments."""
 
-<<<<<<< HEAD
-        mol = SecondQuantizedMolecule(H10_RING, basis="3-21g")
-
-        opt_dmet = {"molecule": mol,
-=======
         opt_dmet = {"molecule": mol_H10_321g,
->>>>>>> 2e058c30
                     "fragment_atoms": [1]*10,
                     "fragment_solvers": "fci",
                     "electron_localization": Localization.meta_lowdin,
@@ -78,13 +56,7 @@
         implementation with meta-lowdin localization and CCSD solution to
         fragments."""
 
-<<<<<<< HEAD
-        mol = SecondQuantizedMolecule(H4_RING, q=2, basis="minao")
-
-        opt_dmet = {"molecule": mol,
-=======
         opt_dmet = {"molecule": mol_H4_doublecation_minao,
->>>>>>> 2e058c30
                     "fragment_atoms": [1, 1, 1, 1],
                     "fragment_solvers": "ccsd",
                     "electron_localization": Localization.meta_lowdin,
@@ -101,13 +73,7 @@
         """ Tests the result from DMET against a value from a reference
         implementation with meta-lowdin localization and default solver (currently CCSD) for fragments """
 
-<<<<<<< HEAD
-        mol = SecondQuantizedMolecule(H4_RING, q=2, basis="minao")
-
-        opt_dmet = {"molecule": mol,
-=======
         opt_dmet = {"molecule": mol_H4_doublecation_minao,
->>>>>>> 2e058c30
                     "fragment_atoms": [1, 1, 1, 1],
                     "electron_localization": Localization.meta_lowdin,
                     "verbose": False
@@ -124,13 +90,7 @@
         implementation with meta-lowdin localization and FCI solution to
         fragments."""
 
-<<<<<<< HEAD
-        mol = SecondQuantizedMolecule(H4_RING, q=2, basis="minao")
-
-        opt_dmet = {"molecule": mol,
-=======
         opt_dmet = {"molecule": mol_H4_doublecation_minao,
->>>>>>> 2e058c30
                     "fragment_atoms": [1, 1, 1, 1],
                     "fragment_solvers": "fci",
                     "electron_localization": Localization.meta_lowdin,
@@ -148,14 +108,8 @@
 
         With this simple system, we can assume that both CCSD and FCI can reach
         chemical accuracy."""
-<<<<<<< HEAD
-        mol = SecondQuantizedMolecule(H4_RING, q=2, basis="3-21g")
-
-        opt_dmet = {"molecule": mol,
-=======
 
         opt_dmet = {"molecule": mol_H4_doublecation_321g,
->>>>>>> 2e058c30
                     "fragment_atoms": [1, 1, 1, 1],
                     "fragment_solvers": ['fci', 'fci', 'ccsd', 'ccsd'],
                     "electron_localization": Localization.iao,
@@ -170,13 +124,7 @@
     def test_fragment_ids(self):
         """Tests if a nested list of atom ids is provided. """
 
-<<<<<<< HEAD
-        mol = SecondQuantizedMolecule(H4_RING, q=2, basis="3-21g")
-
-        opt_dmet = {"molecule": mol,
-=======
         opt_dmet = {"molecule": mol_H4_doublecation_321g,
->>>>>>> 2e058c30
                     "fragment_atoms": [[0], [1], [2], [3]],
                     "fragment_solvers": "ccsd",
                     "electron_localization": Localization.iao,
@@ -193,13 +141,7 @@
         id is detected twice (or more).
         """
 
-<<<<<<< HEAD
-        mol = SecondQuantizedMolecule(H4_RING, q=2, basis="3-21g")
-
-        opt_dmet = {"molecule": mol,
-=======
         opt_dmet = {"molecule": mol_H4_doublecation_321g,
->>>>>>> 2e058c30
                     "fragment_atoms": [[0,0], [1], [2], [3]],
                     "fragment_solvers": "ccsd",
                     "electron_localization": Localization.iao,
