# Copyright 2021 Good Chemistry Company.
#
# Licensed under the Apache License, Version 2.0 (the "License");
# you may not use this file except in compliance with the License.
# You may obtain a copy of the License at
#
#   http://www.apache.org/licenses/LICENSE-2.0
#
# Unless required by applicable law or agreed to in writing, software
# distributed under the License is distributed on an "AS IS" BASIS,
# WITHOUT WARRANTIES OR CONDITIONS OF ANY KIND, either express or implied.
# See the License for the specific language governing permissions and
# limitations under the License.

<<<<<<< HEAD
from .qemist_cloud_connection import job_submit, job_status, job_cancel, job_result, job_estimate
from .ionq_connection import IonQConnection
from .ibm_connection import IBMConnection
=======
from .qemist_cloud_connection import QEMISTCloudConnection
from .ionq_connection import IonQConnection
>>>>>>> c58f16e0
<|MERGE_RESOLUTION|>--- conflicted
+++ resolved
@@ -12,11 +12,6 @@
 # See the License for the specific language governing permissions and
 # limitations under the License.
 
-<<<<<<< HEAD
-from .qemist_cloud_connection import job_submit, job_status, job_cancel, job_result, job_estimate
-from .ionq_connection import IonQConnection
-from .ibm_connection import IBMConnection
-=======
 from .qemist_cloud_connection import QEMISTCloudConnection
 from .ionq_connection import IonQConnection
->>>>>>> c58f16e0
+from .ibm_connection import IBMConnection