# Copyright 2021 Good Chemistry Company.
#
# Licensed under the Apache License, Version 2.0 (the "License");
# you may not use this file except in compliance with the License.
# You may obtain a copy of the License at
#
#   http://www.apache.org/licenses/LICENSE-2.0
#
# Unless required by applicable law or agreed to in writing, software
# distributed under the License is distributed on an "AS IS" BASIS,
# WITHOUT WARRANTIES OR CONDITIONS OF ANY KIND, either express or implied.
# See the License for the specific language governing permissions and
# limitations under the License.

from collections import Counter

import numpy as np

from tangelo.linq import Circuit
from tangelo.linq.target.backend import Backend
from tangelo.linq.translator import translate_circuit as translate_c
from tangelo.linq.translator import get_cirq_gates


class CirqSimulator(Backend):

    def __init__(self, n_shots=None, noise_model=None):
        """Instantiate cirq simulator object.

        Args:
            n_shots (int): Number of shots if using a shot-based simulator.
            noise_model: A noise model object assumed to be in the format
                expected from the target backend.
        """
        import cirq
        super().__init__(n_shots=n_shots, noise_model=noise_model)
        self.cirq = cirq

    def simulate_circuit(self, source_circuit: Circuit, return_statevector=False, initial_statevector=None,
                         desired_meas_result=None, save_mid_circuit_meas=False):
        """Perform state preparation corresponding to the input circuit on the
        target backend, return the frequencies of the different observables, and
        either the statevector or None depending on the availability of the
        statevector and if return_statevector is set to True. For the
        statevector backends supporting it, an initial statevector can be
        provided to initialize the quantum state without simulating all the
        equivalent gates.

        Args:
            source_circuit (Circuit): a circuit in the abstract format to be translated
                for the target backend.
            return_statevector (bool): option to return the statevector as well,
                if available.
            initial_statevector (list/array) : A valid statevector in the format
                supported by the target backend.
            save_mid_circuit_meas (bool): Save mid-circuit measurement results to
                self.mid_circuit_meas_freqs. All measurements will be saved to
                self.all_frequencies, with keys of length (n_meas + n_qubits).
                The leading n_meas values will hold the results of the MEASURE gates,
                ordered by their appearance in the source_circuit.
                The last n_qubits values will hold the measurements performed on
                each of qubits at the end of the circuit.

        Returns:
            dict: A dictionary mapping multi-qubit states to their corresponding
                frequency.
            numpy.array: The statevector, if available for the target backend
                and requested by the user (if not, set to None).
        """
        n_meas = source_circuit._gate_counts.get("MEASURE", 0)
        # Only DensityMatrixSimulator handles noise well, can use Simulator, but it is slower
        if self._noise_model or (source_circuit.is_mixed_state and not save_mid_circuit_meas):
            cirq_simulator = self.cirq.DensityMatrixSimulator(dtype=np.complex128)
        else:
            cirq_simulator = self.cirq.Simulator(dtype=np.complex128)

        # If requested, set initial state
        cirq_initial_statevector = initial_statevector if initial_statevector is not None else 0

        # Calculate final density matrix and sample from that for noisy simulation or simulating mixed states
        # Calculate final density matrix and sample from that for noisy simulation or simulating non-saved mixed states
        if (self._noise_model or source_circuit.is_mixed_state) and not save_mid_circuit_meas:
            translated_circuit = translate_c(source_circuit, "cirq",
                    output_options={"noise_model": self._noise_model, "save_measurements": save_mid_circuit_meas})
            # cirq.dephase_measurements changes measurement gates to Krauss operators so simulators
            # can be called once and density matrix sampled repeatedly.
            translated_circuit = self.cirq.dephase_measurements(translated_circuit)
            sim = cirq_simulator.simulate(translated_circuit, initial_state=cirq_initial_statevector)
            self._current_state = sim.final_density_matrix
            indices = list(range(source_circuit.width))
            isamples = self.cirq.sample_density_matrix(sim.final_density_matrix, indices, repetitions=self.n_shots)
            samples = [''.join([str(int(q))for q in isamples[i]]) for i in range(self.n_shots)]

            frequencies = {k: v / self.n_shots for k, v in Counter(samples).items()}
        # Noiseless simulation using the statevector simulator otherwise
        # Run all shots at once and post-process to return measured frequencies on qubits only
        elif save_mid_circuit_meas and not return_statevector:
            from tangelo.toolboxes.post_processing.post_selection import split_frequency_dict

            translated_circuit = translate_c(source_circuit, "cirq",
                    output_options={"noise_model": self._noise_model, "save_measurements": True})
            qubit_list = self.cirq.LineQubit.range(source_circuit.width)
            for i, qubit in enumerate(qubit_list):
                translated_circuit.append(self.cirq.measure(qubit, key=str(i + n_meas)))
            job_sim = cirq_simulator.run(translated_circuit, repetitions=self.n_shots)
            samples = list()
            for j in range(self.n_shots):
                samples += ["".join([str(job_sim.measurements[str(i)][j, 0]) for i in range(n_meas + source_circuit.width)])]
            self.all_frequencies = {k: v / self.n_shots for k, v in Counter(samples).items()}

<<<<<<< HEAD
            self.mid_circuit_meas_freqs, frequencies = self.marginal_frequencies(self.all_frequencies,
                                                                                 list(range(n_meas)),
                                                                                 desired_measurement=desired_meas_result)
=======
            self.mid_circuit_meas_freqs, frequencies = split_frequency_dict(self.all_frequencies,
                                                                            list(range(n_meas)))
>>>>>>> e872d06a
        # Run shot by shot and keep track of desired_meas_result only (generally slower)
        elif save_mid_circuit_meas and return_statevector:
            translated_circuit = translate_c(source_circuit, "cirq",
                    output_options={"noise_model": self._noise_model, "save_measurements": True})
            all_measurements = list()
            self._current_state = None
            indices = list(range(source_circuit.width))
            for _ in range(self.n_shots):
                job_sim = cirq_simulator.simulate(translated_circuit, initial_state=cirq_initial_statevector)
                measure = "".join([str(job_sim.measurements[str(i)][0]) for i in range(n_meas)])
                current_state = job_sim.final_density_matrix if self._noise_model else job_sim.final_state_vector
                isamples = (self.cirq.sample_density_matrix(current_state, indices, repetitions=1) if self._noise_model
                            else self.cirq.sample_state_vector(current_state, indices, repetitions=1))
                sample = "".join([str(int(q)) for q in isamples[0]])
                all_measurements += [measure + sample]
                if measure == desired_meas_result:
                    self._current_state = current_state
            self.all_frequencies = {k: v / self.n_shots for k, v in Counter(all_measurements).items()}
            self.mid_circuit_meas_freqs, frequencies = self.marginal_frequencies(self.all_frequencies,
                                                                                 list(range(n_meas)),
                                                                                 desired_measurement=desired_meas_result)
            self.success_probability = self.mid_circuit_meas_freqs.get(desired_meas_result, 0)
        else:
            translated_circuit = translate_c(source_circuit, "cirq", output_options={"noise_model": self._noise_model})
            job_sim = cirq_simulator.simulate(translated_circuit, initial_state=cirq_initial_statevector)
            self._current_state = job_sim.final_state_vector
            frequencies = self._statevector_to_frequencies(self._current_state)

        return (frequencies, np.array(self._current_state)) if return_statevector else (frequencies, None)

    def expectation_value_from_prepared_state(self, qubit_operator, n_qubits, prepared_state):

        GATE_CIRQ = get_cirq_gates()
        qubit_labels = self.cirq.LineQubit.range(n_qubits)
        qubit_map = {q: i for i, q in enumerate(qubit_labels)}
        paulisum = 0.*self.cirq.PauliString(self.cirq.I(qubit_labels[0]))
        for term, coef in qubit_operator.terms.items():
            pauli_list = [GATE_CIRQ[pauli](qubit_labels[index]) for index, pauli in term]
            paulisum += self.cirq.PauliString(pauli_list, coefficient=coef)
        if self._noise_model:
            exp_value = paulisum.expectation_from_density_matrix(prepared_state, qubit_map)
        else:
            exp_value = paulisum.expectation_from_state_vector(prepared_state, qubit_map)
        return np.real(exp_value)

    @staticmethod
    def backend_info():
        return {"statevector_available": True, "statevector_order": "lsq_first", "noisy_simulation": True}<|MERGE_RESOLUTION|>--- conflicted
+++ resolved
@@ -67,6 +67,8 @@
             numpy.array: The statevector, if available for the target backend
                 and requested by the user (if not, set to None).
         """
+        from tangelo.toolboxes.post_processing.post_selection import split_frequency_dict
+
         n_meas = source_circuit._gate_counts.get("MEASURE", 0)
         # Only DensityMatrixSimulator handles noise well, can use Simulator, but it is slower
         if self._noise_model or (source_circuit.is_mixed_state and not save_mid_circuit_meas):
@@ -95,8 +97,6 @@
         # Noiseless simulation using the statevector simulator otherwise
         # Run all shots at once and post-process to return measured frequencies on qubits only
         elif save_mid_circuit_meas and not return_statevector:
-            from tangelo.toolboxes.post_processing.post_selection import split_frequency_dict
-
             translated_circuit = translate_c(source_circuit, "cirq",
                     output_options={"noise_model": self._noise_model, "save_measurements": True})
             qubit_list = self.cirq.LineQubit.range(source_circuit.width)
@@ -108,14 +108,9 @@
                 samples += ["".join([str(job_sim.measurements[str(i)][j, 0]) for i in range(n_meas + source_circuit.width)])]
             self.all_frequencies = {k: v / self.n_shots for k, v in Counter(samples).items()}
 
-<<<<<<< HEAD
-            self.mid_circuit_meas_freqs, frequencies = self.marginal_frequencies(self.all_frequencies,
-                                                                                 list(range(n_meas)),
-                                                                                 desired_measurement=desired_meas_result)
-=======
             self.mid_circuit_meas_freqs, frequencies = split_frequency_dict(self.all_frequencies,
-                                                                            list(range(n_meas)))
->>>>>>> e872d06a
+                                                                            list(range(n_meas)),
+                                                                            desired_measurement=desired_meas_result)
         # Run shot by shot and keep track of desired_meas_result only (generally slower)
         elif save_mid_circuit_meas and return_statevector:
             translated_circuit = translate_c(source_circuit, "cirq",
@@ -134,7 +129,7 @@
                 if measure == desired_meas_result:
                     self._current_state = current_state
             self.all_frequencies = {k: v / self.n_shots for k, v in Counter(all_measurements).items()}
-            self.mid_circuit_meas_freqs, frequencies = self.marginal_frequencies(self.all_frequencies,
+            self.mid_circuit_meas_freqs, frequencies = split_frequency_dict(self.all_frequencies,
                                                                                  list(range(n_meas)),
                                                                                  desired_measurement=desired_meas_result)
             self.success_probability = self.mid_circuit_meas_freqs.get(desired_meas_result, 0)
