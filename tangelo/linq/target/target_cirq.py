# Copyright 2021 Good Chemistry Company.
#
# Licensed under the Apache License, Version 2.0 (the "License");
# you may not use this file except in compliance with the License.
# You may obtain a copy of the License at
#
#   http://www.apache.org/licenses/LICENSE-2.0
#
# Unless required by applicable law or agreed to in writing, software
# distributed under the License is distributed on an "AS IS" BASIS,
# WITHOUT WARRANTIES OR CONDITIONS OF ANY KIND, either express or implied.
# See the License for the specific language governing permissions and
# limitations under the License.

from collections import Counter

import numpy as np

from tangelo.linq import Circuit
from tangelo.linq.target.backend import Backend
from tangelo.linq.translator import translate_circuit as translate_c
from tangelo.linq.translator import get_cirq_gates


class CirqSimulator(Backend):

    def __init__(self, n_shots=None, noise_model=None):
        """Instantiate cirq simulator object.

        Args:
            n_shots (int): Number of shots if using a shot-based simulator.
            noise_model: A noise model object assumed to be in the format
                expected from the target backend.
        """
        import cirq
        super().__init__(n_shots=n_shots, noise_model=noise_model)
        self.cirq = cirq

    def simulate_circuit(self, source_circuit: Circuit, return_statevector=False, initial_statevector=None,
                         desired_meas_result=None, save_mid_circuit_meas=False):
        """Perform state preparation corresponding to the input circuit on the
        target backend, return the frequencies of the different observables, and
        either the statevector or None depending on the availability of the
        statevector and if return_statevector is set to True. For the
        statevector backends supporting it, an initial statevector can be
        provided to initialize the quantum state without simulating all the
        equivalent gates.

        Args:
            source_circuit (Circuit): a circuit in the abstract format to be translated
                for the target backend.
            return_statevector (bool): option to return the statevector as well,
                if available.
            initial_statevector (list/array) : A valid statevector in the format
                supported by the target backend.
            save_mid_circuit_meas (bool): Save mid-circuit measurement results to
                self.mid_circuit_meas_freqs. All measurements will be saved to
                self.all_frequencies, with keys of length (n_meas + n_qubits).
                The leading n_meas values will hold the results of the MEASURE gates,
                ordered by their appearance in the source_circuit.
                The last n_qubits values will hold the measurements performed on
                each of qubits at the end of the circuit.

        Returns:
            dict: A dictionary mapping multi-qubit states to their corresponding
                frequency.
            numpy.array: The statevector, if available for the target backend
                and requested by the user (if not, set to None).
        """
        from tangelo.toolboxes.post_processing.post_selection import split_frequency_dict

        n_meas = source_circuit._gate_counts.get("MEASURE", 0)
        # Only DensityMatrixSimulator handles noise well, can use Simulator, but it is slower
        if self._noise_model or (source_circuit.is_mixed_state and not save_mid_circuit_meas):
            cirq_simulator = self.cirq.DensityMatrixSimulator(dtype=np.complex128)
        else:
            cirq_simulator = self.cirq.Simulator(dtype=np.complex128)

        # If requested, set initial state
        cirq_initial_statevector = initial_statevector if initial_statevector is not None else 0

        # Calculate final density matrix and sample from that for noisy simulation or simulating mixed states
        # Calculate final density matrix and sample from that for noisy simulation or simulating non-saved mixed states
        if (self._noise_model or source_circuit.is_mixed_state) and not save_mid_circuit_meas:
            translated_circuit = translate_c(source_circuit, "cirq",
                    output_options={"noise_model": self._noise_model, "save_measurements": save_mid_circuit_meas})
            # cirq.dephase_measurements changes measurement gates to Krauss operators so simulators
            # can be called once and density matrix sampled repeatedly.
            translated_circuit = self.cirq.dephase_measurements(translated_circuit)
            sim = cirq_simulator.simulate(translated_circuit, initial_state=cirq_initial_statevector)
            self._current_state = sim.final_density_matrix
            indices = list(range(source_circuit.width))
            isamples = self.cirq.sample_density_matrix(sim.final_density_matrix, indices, repetitions=self.n_shots)
            samples = [''.join([str(int(q))for q in isamples[i]]) for i in range(self.n_shots)]

            frequencies = {k: v / self.n_shots for k, v in Counter(samples).items()}
        # Noiseless simulation using the statevector simulator otherwise
        # Run all shots at once and post-process to return measured frequencies on qubits only
        elif save_mid_circuit_meas and not return_statevector:
            translated_circuit = translate_c(source_circuit, "cirq",
                    output_options={"noise_model": self._noise_model, "save_measurements": True})
            qubit_list = self.cirq.LineQubit.range(source_circuit.width)
            for i, qubit in enumerate(qubit_list):
                translated_circuit.append(self.cirq.measure(qubit, key=str(i + n_meas)))
            job_sim = cirq_simulator.run(translated_circuit, repetitions=self.n_shots)
            samples = dict()
            for j in range(self.n_shots):
<<<<<<< HEAD
                samples += ["".join([str(job_sim.measurements[str(i)][j, 0]) for i in range(n_meas + source_circuit.width)])]
            self.all_frequencies = {k: v / self.n_shots for k, v in Counter(samples).items()}

            self.mid_circuit_meas_freqs, frequencies = split_frequency_dict(self.all_frequencies,
                                                                            list(range(n_meas)),
                                                                            desired_measurement=desired_meas_result)
=======
                bitstr = "".join([str(job_sim.measurements[str(i)][j, 0]) for i in range(n_meas + source_circuit.width)])
                samples[bitstr] = samples.get(bitstr, 0) + 1
            self.all_frequencies = {k: v / self.n_shots for k, v in samples.items()}
            frequencies = self.all_frequencies
>>>>>>> 788fb5ae
        # Run shot by shot and keep track of desired_meas_result only (generally slower)
        elif save_mid_circuit_meas and return_statevector:
            translated_circuit = translate_c(source_circuit, "cirq",
                    output_options={"noise_model": self._noise_model, "save_measurements": True})
            samples = dict()
            self._current_state = None
            indices = list(range(source_circuit.width))
            for _ in range(self.n_shots):
                job_sim = cirq_simulator.simulate(translated_circuit, initial_state=cirq_initial_statevector)
                measure = "".join([str(job_sim.measurements[str(i)][0]) for i in range(n_meas)])
                current_state = job_sim.final_density_matrix if self._noise_model else job_sim.final_state_vector
                isamples = (self.cirq.sample_density_matrix(current_state, indices, repetitions=1) if self._noise_model
                            else self.cirq.sample_state_vector(current_state, indices, repetitions=1))
                sample = "".join([str(int(q)) for q in isamples[0]])
<<<<<<< HEAD
                all_measurements += [measure + sample]
                if measure == desired_meas_result:
                    self._current_state = current_state
            self.all_frequencies = {k: v / self.n_shots for k, v in Counter(all_measurements).items()}
            self.mid_circuit_meas_freqs, frequencies = split_frequency_dict(self.all_frequencies,
                                                                                 list(range(n_meas)),
                                                                                 desired_measurement=desired_meas_result)
            self.success_probability = self.mid_circuit_meas_freqs.get(desired_meas_result, 0)
=======
                bitstr = measure + sample
                samples[bitstr] = samples.get(bitstr, 0) + 1
            self.all_frequencies = {k: v / self.n_shots for k, v in sample.items()}
            frequencies = self.all_frequencies
>>>>>>> 788fb5ae
        else:
            translated_circuit = translate_c(source_circuit, "cirq", output_options={"noise_model": self._noise_model})
            job_sim = cirq_simulator.simulate(translated_circuit, initial_state=cirq_initial_statevector)
            self._current_state = job_sim.final_state_vector
            frequencies = self._statevector_to_frequencies(self._current_state)

        return (frequencies, np.array(self._current_state)) if return_statevector else (frequencies, None)

    def expectation_value_from_prepared_state(self, qubit_operator, n_qubits, prepared_state):

        GATE_CIRQ = get_cirq_gates()
        qubit_labels = self.cirq.LineQubit.range(n_qubits)
        qubit_map = {q: i for i, q in enumerate(qubit_labels)}
        paulisum = 0.*self.cirq.PauliString(self.cirq.I(qubit_labels[0]))
        for term, coef in qubit_operator.terms.items():
            pauli_list = [GATE_CIRQ[pauli](qubit_labels[index]) for index, pauli in term]
            paulisum += self.cirq.PauliString(pauli_list, coefficient=coef)
        if self._noise_model:
            exp_value = paulisum.expectation_from_density_matrix(prepared_state, qubit_map)
        else:
            exp_value = paulisum.expectation_from_state_vector(prepared_state, qubit_map)
        return np.real(exp_value)

    @staticmethod
    def backend_info():
        return {"statevector_available": True, "statevector_order": "lsq_first", "noisy_simulation": True}<|MERGE_RESOLUTION|>--- conflicted
+++ resolved
@@ -67,8 +67,6 @@
             numpy.array: The statevector, if available for the target backend
                 and requested by the user (if not, set to None).
         """
-        from tangelo.toolboxes.post_processing.post_selection import split_frequency_dict
-
         n_meas = source_circuit._gate_counts.get("MEASURE", 0)
         # Only DensityMatrixSimulator handles noise well, can use Simulator, but it is slower
         if self._noise_model or (source_circuit.is_mixed_state and not save_mid_circuit_meas):
@@ -105,19 +103,11 @@
             job_sim = cirq_simulator.run(translated_circuit, repetitions=self.n_shots)
             samples = dict()
             for j in range(self.n_shots):
-<<<<<<< HEAD
-                samples += ["".join([str(job_sim.measurements[str(i)][j, 0]) for i in range(n_meas + source_circuit.width)])]
-            self.all_frequencies = {k: v / self.n_shots for k, v in Counter(samples).items()}
-
-            self.mid_circuit_meas_freqs, frequencies = split_frequency_dict(self.all_frequencies,
-                                                                            list(range(n_meas)),
-                                                                            desired_measurement=desired_meas_result)
-=======
                 bitstr = "".join([str(job_sim.measurements[str(i)][j, 0]) for i in range(n_meas + source_circuit.width)])
                 samples[bitstr] = samples.get(bitstr, 0) + 1
             self.all_frequencies = {k: v / self.n_shots for k, v in samples.items()}
             frequencies = self.all_frequencies
->>>>>>> 788fb5ae
+
         # Run shot by shot and keep track of desired_meas_result only (generally slower)
         elif save_mid_circuit_meas and return_statevector:
             translated_circuit = translate_c(source_circuit, "cirq",
@@ -132,21 +122,13 @@
                 isamples = (self.cirq.sample_density_matrix(current_state, indices, repetitions=1) if self._noise_model
                             else self.cirq.sample_state_vector(current_state, indices, repetitions=1))
                 sample = "".join([str(int(q)) for q in isamples[0]])
-<<<<<<< HEAD
-                all_measurements += [measure + sample]
+                bitstr = measure + sample
+                samples[bitstr] = samples.get(bitstr, 0) + 1
                 if measure == desired_meas_result:
                     self._current_state = current_state
-            self.all_frequencies = {k: v / self.n_shots for k, v in Counter(all_measurements).items()}
-            self.mid_circuit_meas_freqs, frequencies = split_frequency_dict(self.all_frequencies,
-                                                                                 list(range(n_meas)),
-                                                                                 desired_measurement=desired_meas_result)
-            self.success_probability = self.mid_circuit_meas_freqs.get(desired_meas_result, 0)
-=======
-                bitstr = measure + sample
-                samples[bitstr] = samples.get(bitstr, 0) + 1
-            self.all_frequencies = {k: v / self.n_shots for k, v in sample.items()}
+            self.all_frequencies = {k: v / self.n_shots for k, v in samples.items()}
             frequencies = self.all_frequencies
->>>>>>> 788fb5ae
+
         else:
             translated_circuit = translate_c(source_circuit, "cirq", output_options={"noise_model": self._noise_model})
             job_sim = cirq_simulator.simulate(translated_circuit, initial_state=cirq_initial_statevector)
