--- conflicted
+++ resolved
@@ -36,12 +36,8 @@
         super().__init__(n_shots=n_shots, noise_model=noise_model)
         self.cirq = cirq
 
-<<<<<<< HEAD
     def simulate_circuit(self, source_circuit: Circuit, return_statevector=False, initial_statevector=None,
                          desired_meas_result=None, save_mid_circuit_meas=False):
-=======
-    def simulate_circuit(self, source_circuit: Circuit, return_statevector=False, initial_statevector=None, save_mid_circuit_meas=False):
->>>>>>> 9b9b201f
         """Perform state preparation corresponding to the input circuit on the
         target backend, return the frequencies of the different observables, and
         either the statevector or None depending on the availability of the
@@ -71,11 +67,7 @@
             numpy.array: The statevector, if available for the target backend
                 and requested by the user (if not, set to None).
         """
-<<<<<<< HEAD
-        n_meas = source_circuit._gate_counts.get("MEASURE", 0)
-=======
         n_meas = source_circuit.counts.get("MEASURE", 0)
->>>>>>> 9b9b201f
         # Only DensityMatrixSimulator handles noise well, can use Simulator, but it is slower
         if self._noise_model or (source_circuit.is_mixed_state and not save_mid_circuit_meas):
             cirq_simulator = self.cirq.DensityMatrixSimulator(dtype=np.complex128)
@@ -86,10 +78,6 @@
         cirq_initial_statevector = initial_statevector if initial_statevector is not None else 0
 
         # Calculate final density matrix and sample from that for noisy simulation or simulating mixed states
-<<<<<<< HEAD
-        # Calculate final density matrix and sample from that for noisy simulation or simulating non-saved mixed states
-=======
->>>>>>> 9b9b201f
         if (self._noise_model or source_circuit.is_mixed_state) and not save_mid_circuit_meas:
             translated_circuit = translate_c(source_circuit, "cirq",
                     output_options={"noise_model": self._noise_model, "save_measurements": save_mid_circuit_meas})
@@ -135,13 +123,9 @@
                 sample = "".join([str(int(q)) for q in isamples[0]])
                 bitstr = measure + sample
                 samples[bitstr] = samples.get(bitstr, 0) + 1
-<<<<<<< HEAD
                 if measure == desired_meas_result:
                     self._current_state = current_state
             self.all_frequencies = {k: v / self.n_shots for k, v in samples.items()}
-=======
-            self.all_frequencies = {k: v / self.n_shots for k, v in sample.items()}
->>>>>>> 9b9b201f
             frequencies = self.all_frequencies
 
         else:
