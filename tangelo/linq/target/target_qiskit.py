--- conflicted
+++ resolved
@@ -97,18 +97,9 @@
             job_sim = self.qiskit.execute(translated_circuit, backend, noise_model=qiskit_noise_model,
                                           shots=self.n_shots, basis_gates=None, optimization_level=opt_level)
             sim_results = job_sim.result()
-            frequencies = {state[::-1]: count/self.n_shots for state, count in sim_results.get_counts(0).items()}
+            self.all_frequencies = {state[::-1]: count/self.n_shots for state, count in sim_results.get_counts(0).items()}
 
-            self.all_frequencies = frequencies.copy()
-<<<<<<< HEAD
-            if source_circuit.is_mixed_state and save_mid_circuit_meas:
-                from tangelo.toolboxes.post_processing.post_selection import split_frequency_dict
-
-                self.mid_circuit_meas_freqs, frequencies = split_frequency_dict(self.all_frequencies,
-                                                                                list(range(n_meas)),
-                                                                                desired_measurement=desired_meas_result)
-=======
->>>>>>> 788fb5ae
+            frequencies = self.all_frequencies
             self._current_state = None
 
         # desired_meas_result is not None and return_statevector is requested so loop shot by shot (much slower)
@@ -119,29 +110,20 @@
             qiskit_noise_model = get_qiskit_noise_model(self._noise_model) if self._noise_model else None
             translated_circuit = self.qiskit.transpile(translated_circuit, backend)
             translated_circuit.save_statevector()
-            self.mid_circuit_meas_freqs = dict()
-            self.all_frequencies = dict()
-            samples = list()
-            successful_measures = 0
+            samples = dict()
             self._current_state = None
 
             for _ in range(self.n_shots):
                 sim_results = backend.run(translated_circuit, noise_model=qiskit_noise_model, shots=1).result()
                 current_state = sim_results.get_statevector(translated_circuit)
-                measurement = next(
-                    iter(self.qiskit.result.marginal_counts(sim_results, indices=list(range(n_meas))).get_counts()))[::-1]
+                measurement = next(iter(self.qiskit.result.marginal_counts(sim_results, indices=list(range(n_meas))).get_counts()))[::-1]
                 (sample, _) = self.qiskit.quantum_info.states.Statevector(current_state).measure()
-                key = measurement + sample[::-1]
-                self.all_frequencies[key] = self.all_frequencies.get(key, 0) + 1
-                self.mid_circuit_meas_freqs[measurement] = self.mid_circuit_meas_freqs.get(measurement, 0) + 1
+                bitstr = measurement + sample[::-1]
+                samples[bitstr] = samples.get(bitstr, 0) + 1
                 if measurement == desired_meas_result:
                     self._current_state = current_state
-                    successful_measures += 1
-                    samples += [sample[::-1]]
-            self.all_frequencies = {k: v / self.n_shots for k, v in self.all_frequencies.items()}
-            self.mid_circuit_meas_freqs = {k: v / self.n_shots for k, v in self.mid_circuit_meas_freqs.items()}
-            frequencies = {k: v / successful_measures for k, v in Counter(samples).items()}
-            self.success_probability = successful_measures / self.n_shots
+            self.all_frequencies = {k: v / self.n_shots for k, v in samples.items()}
+            frequencies = self.all_frequencies
 
         # Noiseless simulation using the statevector simulator otherwise
         else:
