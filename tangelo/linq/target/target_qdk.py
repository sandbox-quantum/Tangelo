--- conflicted
+++ resolved
@@ -76,16 +76,11 @@
         self.all_frequencies = frequencies.copy()
         # Post process if needed
         if save_mid_circuit_meas:
-<<<<<<< HEAD
-            self.mid_circuit_meas_freqs, frequencies = self.marginal_frequencies(self.all_frequencies,
-                                                                                 list(range(n_meas)),
-                                                                                 desired_measurement=desired_meas_result)
-=======
             from tangelo.toolboxes.post_processing.post_selection import split_frequency_dict
 
             self.mid_circuit_meas_freqs, frequencies = split_frequency_dict(self.all_frequencies,
-                                                                            list(range(n_meas)))
->>>>>>> e872d06a
+                                                                            list(range(n_meas)),
+                                                                            desired_measurement=desired_meas_result)
         return (frequencies, None)
 
     @staticmethod
