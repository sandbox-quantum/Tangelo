# Copyright 2021 Good Chemistry Company.
#
# Licensed under the Apache License, Version 2.0 (the "License");
# you may not use this file except in compliance with the License.
# You may obtain a copy of the License at
#
#   http://www.apache.org/licenses/LICENSE-2.0
#
# Unless required by applicable law or agreed to in writing, software
# distributed under the License is distributed on an "AS IS" BASIS,
# WITHOUT WARRANTIES OR CONDITIONS OF ANY KIND, either express or implied.
# See the License for the specific language governing permissions and
# limitations under the License.

import unittest
import numpy as np

from tangelo.linq import Simulator
from tangelo.algorithms import BuiltInAnsatze, VQESolver
from tangelo.molecule_library import mol_H2_sto3g, mol_H4_sto3g, mol_H4_cation_sto3g, mol_NaH_sto3g, mol_H4_sto3g_symm
from tangelo.toolboxes.ansatz_generator.uccsd import UCCSD
from tangelo.toolboxes.qubit_mappings.mapping_transform import fermion_to_qubit_mapping
from tangelo.toolboxes.molecular_computation.rdms import matricize_2rdm
from tangelo.toolboxes.optimizers.rotosolve import rotosolve


class VQESolverTest(unittest.TestCase):

    def test_instantiation_vqe(self):
        """Try instantiating VQESolver with basic input."""

        options = {"molecule": mol_H2_sto3g, "qubit_mapping": "jw"}
        VQESolver(options)

    def test_instantiation_vqe_incorrect_keyword(self):
        """Instantiating with an incorrect keyword should return an error """

        options = {"molecule": mol_H2_sto3g, "qubit_mapping": "jw", "dummy": True}
        self.assertRaises(KeyError, VQESolver, options)

    def test_instantiation_vqe_missing_molecule(self):
        """Instantiating with no molecule should return an error."""

        options = {"qubit_mapping": "jw"}
        self.assertRaises(ValueError, VQESolver, options)

    def test_get_resources_h2_mappings(self):
        """Resource estimation, with UCCSD ansatz, given initial parameters.
        Each of JW, BK, and scBK mappings are checked.
        """
        mappings = ["jw", "bk", "scbk", "jkmn"]
        expected_values = [(15, 4), (15, 4), (5, 2), (15, 4)]

        vqe_options = {"molecule": mol_H2_sto3g, "ansatz": BuiltInAnsatze.UCCSD, "qubit_mapping": "jw",
                        "initial_var_params": [0.1, 0.1]}
        for index, mi in enumerate(mappings):
            vqe_options["qubit_mapping"] = mi
            vqe_solver = VQESolver(vqe_options)
            vqe_solver.build()
            resources = vqe_solver.get_resources()

            self.assertEqual(resources["qubit_hamiltonian_terms"], expected_values[index][0])
            self.assertEqual(resources["circuit_width"], expected_values[index][1])

    def test_energy_estimation_vqe(self):
        """A single VQE energy evaluation for H2, using optimal parameters and
        exact simulator.
        """

        vqe_options = {"molecule": mol_H2_sto3g, "ansatz": BuiltInAnsatze.UCCSD, "qubit_mapping": "jw"}
        vqe_solver = VQESolver(vqe_options)
        vqe_solver.build()

        energy = vqe_solver.energy_estimation([5.86665842e-06, 5.65317429e-02])
        self.assertAlmostEqual(energy, -1.137270422018, places=6)

    def test_operator_expectation_vqe(self):
        """ A test of the operator_expectation function, using optimal parameters and exact simulator """

        vqe_options = {"molecule": mol_H2_sto3g, "ansatz": BuiltInAnsatze.UCCSD, "qubit_mapping": 'jw'}
        vqe_solver = VQESolver(vqe_options)
        vqe_solver.build()

        # Test using var_params input and Qubit Hamiltonian
        energy = vqe_solver.operator_expectation(vqe_solver.qubit_hamiltonian, var_params=[5.86665842e-06, 5.65317429e-02])
        self.assertAlmostEqual(energy, -1.137270422018, places=6)

        # Test using updated var_params and Fermion Hamiltonian
        vqe_solver.ansatz.update_var_params([5.86665842e-06, 5.65317429e-02])
        energy = vqe_solver.operator_expectation(mol_H2_sto3g.fermionic_hamiltonian)
        self.assertAlmostEqual(energy, -1.137270422018, places=6)

        # Test the three in place operators
        n_electrons = vqe_solver.operator_expectation('N')
        self.assertAlmostEqual(n_electrons, 2, places=6)
        spin_z = vqe_solver.operator_expectation('Sz')
        self.assertAlmostEqual(spin_z, 0, places=6)
        spin2 = vqe_solver.operator_expectation('S^2')
        self.assertAlmostEqual(spin2, 0, places=6)

    def test_simulate_h2(self):
        """Run VQE on H2 molecule, with UCCSD ansatz, JW qubit mapping, initial
        parameters, exact simulator.
        """

        vqe_options = {"molecule": mol_H2_sto3g, "ansatz": BuiltInAnsatze.UCCSD, "qubit_mapping": "jw",
                        "initial_var_params": [0.1, 0.1], "verbose": True}
        vqe_solver = VQESolver(vqe_options)
        vqe_solver.build()

        energy = vqe_solver.simulate()
        self.assertAlmostEqual(energy, -1.137270422018, delta=1e-4)

    def test_simulate_qmf_h2(self):
        """Run VQE on H2 molecule, with QMF ansatz, JW qubit mapping, initial
        parameters, exact simulator.
        """

<<<<<<< HEAD
        vqe_options = {"molecule": mol_H2_sto3g, "ansatz": BuiltInAnsatze.QMF, "qubit_mapping": "jw"}
=======
        vqe_options = {"molecule": mol_H2_sto3g, "ansatz": BuiltInAnsatze.QMF, "qubit_mapping": "jw",
                        "verbose": True}
>>>>>>> 8164559d
        vqe_solver = VQESolver(vqe_options)
        vqe_solver.build()

        energy = vqe_solver.simulate()
        self.assertAlmostEqual(energy, -1.116684, delta=1e-4)

    def test_simulate_qcc_h2(self):
        """Run VQE on H2 molecule, with QCC ansatz, JW qubit mapping, initial
        parameters, exact simulator.
        """
<<<<<<< HEAD
        vqe_options = {"molecule": mol_H2_sto3g, "ansatz": BuiltInAnsatze.QCC, "qubit_mapping": "jw"}
        vqe_solver = VQESolver(vqe_options)
        vqe_solver.build()

        energy = vqe_solver.simulate()
        self.assertAlmostEqual(energy, -1.137270, delta=1e-4)

    def test_simulate_ilc_h2(self):
        """Run VQE on H2 molecule, with ILC ansatz, JW qubit mapping, initial
        parameters, exact simulator.
        """
        vqe_options = {"molecule": mol_H2_sto3g, "ansatz": BuiltInAnsatze.ILC, "qubit_mapping": "jw"}
=======
        vqe_options = {"molecule": mol_H2_sto3g, "ansatz": BuiltInAnsatze.QCC, "qubit_mapping": "jw",
                        "verbose": True}
>>>>>>> 8164559d
        vqe_solver = VQESolver(vqe_options)
        vqe_solver.build()

        energy = vqe_solver.simulate()
        self.assertAlmostEqual(energy, -1.137270, delta=1e-4)

    def test_simulate_vsqs_h2(self):
        """Run VQE on H2 molecule, with vsqs ansatz, JW qubit mapping, exact simulator for both molecule input and
        qubit_hamiltonian/hini/reference_state input
        """
        vqe_options = {"molecule": mol_H2_sto3g, "ansatz": BuiltInAnsatze.VSQS, "qubit_mapping": "jw",
                        "verbose": False, "ansatz_options": {"intervals": 3, "time": 3}}
        vqe_solver = VQESolver(vqe_options)
        vqe_solver.build()

        energy = vqe_solver.simulate()
        self.assertAlmostEqual(energy, -1.137270, delta=1e-4)

        qubit_hamiltonian = vqe_solver.qubit_hamiltonian
        h_init = vqe_solver.ansatz.h_init
        reference_state = vqe_solver.ansatz.prepare_reference_state()

        vqe_options = {"molecule": None, "qubit_hamiltonian": qubit_hamiltonian, "ansatz": BuiltInAnsatze.VSQS, "qubit_mapping": "jw",
                        "ansatz_options": {"intervals": 3, "time": 3, "qubit_hamiltonian": qubit_hamiltonian,
                                          "h_init": h_init, "reference_state": reference_state}}
        vqe_solver = VQESolver(vqe_options)
        vqe_solver.build()

        energy = vqe_solver.simulate()
        self.assertAlmostEqual(energy, -1.137270, delta=1e-4)

    def test_simulate_h2_qiskit(self):
        """Run VQE on H2 molecule, with UCCSD ansatz, JW qubit mapping, initial
        parameters, exact qiskit simulator.
        """

        backend_options = {"target": "qiskit", "n_shots": None, "noise_model": None}
        vqe_options = {"molecule": mol_H2_sto3g, "ansatz": BuiltInAnsatze.UCCSD, "qubit_mapping": "jw",
                        "initial_var_params": [6.28531447e-06, 5.65431626e-02], "verbose": True,
                        "backend_options": backend_options}
        vqe_solver = VQESolver(vqe_options)
        vqe_solver.build()
        energy = vqe_solver.simulate()

        self.assertAlmostEqual(energy, -1.13727042117, delta=1e-6)

    def test_simulate_h4(self):
        """Run VQE on H4 molecule, with UCCSD ansatz, JW qubit mapping, initial
        parameters, exact simulator.
        """
        vqe_options = {"molecule": mol_H4_sto3g, "ansatz": BuiltInAnsatze.UCCSD, "qubit_mapping": "jw",
                        "initial_var_params": "MP2", "verbose": False}
        vqe_solver = VQESolver(vqe_options)
        vqe_solver.build()

        energy = vqe_solver.simulate()
        self.assertAlmostEqual(energy, -1.9778312978826869, delta=1e-4)

    def test_simulate_h4_symm(self):
        """Run VQE on H2 molecule with symmetry turned on, with UCCSD ansatz, JW qubit mapping, initial
        parameters, exact simulator.
        """

        vqe_options = {"molecule": mol_H4_sto3g_symm, "ansatz": BuiltInAnsatze.UCCSD, "qubit_mapping": "jw",
                       "initial_var_params": "MP2", "verbose": False}
        vqe_solver = VQESolver(vqe_options)
        vqe_solver.build()

        energy = vqe_solver.simulate()
        self.assertAlmostEqual(energy, -1.97783, delta=1e-4)

    def test_simulate_qmf_h4(self):
        """Run VQE on H4 molecule, with QMF ansatz, JW qubit mapping, initial
        parameters, exact simulator.
        """

<<<<<<< HEAD
        vqe_options = {"molecule": mol_H4_sto3g, "ansatz": BuiltInAnsatze.QMF, "qubit_mapping": "jw"}
=======
        vqe_options = {"molecule": mol_H4_sto3g, "ansatz": BuiltInAnsatze.QMF, "qubit_mapping": "jw",
                        "verbose": True}
>>>>>>> 8164559d
        vqe_solver = VQESolver(vqe_options)
        vqe_solver.build()

        energy = vqe_solver.simulate()
        self.assertAlmostEqual(energy, -1.789483, delta=1e-4)

    def test_simulate_qcc_h4(self):
        """Run VQE on H4 molecule, with QCC ansatz, JW qubit mapping, initial
        parameters, exact simulator.
        """
<<<<<<< HEAD
        vqe_options = {"molecule": mol_H4_sto3g, "ansatz": BuiltInAnsatze.QCC, "qubit_mapping": "jw"}
=======
        vqe_options = {"molecule": mol_H4_sto3g, "ansatz": BuiltInAnsatze.QCC, "qubit_mapping": "jw",
                        "verbose": True}
>>>>>>> 8164559d
        vqe_solver = VQESolver(vqe_options)
        vqe_solver.build()

        energy = vqe_solver.simulate()
        self.assertAlmostEqual(energy, -1.963270, delta=1e-4)

    def test_simulate_ilc_h4(self):
        """Run VQE on H4 molecule, with ILC ansatz, JW qubit mapping, initial
        parameters, exact simulator.
        """
        vqe_options = {"molecule": mol_H4_sto3g, "ansatz": BuiltInAnsatze.ILC, "qubit_mapping": "jw"}
        vqe_solver = VQESolver(vqe_options)
        vqe_solver.build()

        energy = vqe_solver.simulate()
        self.assertAlmostEqual(energy, -1.960877, delta=1e-4)

    def test_simulate_h4_open(self):
        """Run VQE on H4 molecule, with UCCSD ansatz, JW qubit mapping, initial parameters, exact simulator """
        vqe_options = {"molecule": mol_H4_cation_sto3g, "ansatz": BuiltInAnsatze.UCCSD, "qubit_mapping": "jw",
                        "initial_var_params": "random", "verbose": False}
        vqe_solver = VQESolver(vqe_options)
        vqe_solver.build()

        energy = vqe_solver.simulate()
        self.assertAlmostEqual(energy, -1.6394, delta=1e-3)

    def test_simulate_qmf_h4_open(self):
        """Run VQE on H4 + molecule, with QMF ansatz, JW qubit mapping, initial
        parameters, exact simulator.
        """

<<<<<<< HEAD
        vqe_options = {"molecule": mol_H4_cation_sto3g, "ansatz": BuiltInAnsatze.QMF, "qubit_mapping": "jw"}
=======
        vqe_options = {"molecule": mol_H4_cation_sto3g, "ansatz": BuiltInAnsatze.QMF, "qubit_mapping": "jw",
                        "verbose": True}
>>>>>>> 8164559d
        vqe_solver = VQESolver(vqe_options)
        vqe_solver.build()

        energy = vqe_solver.simulate()
        self.assertAlmostEqual(energy, -1.585918, delta=1e-4)

    def test_simulate_qcc_h4_open(self):
        """Run VQE on H4 + molecule, with QCC ansatz, JW qubit mapping, initial
        parameters, exact simulator.
        """

<<<<<<< HEAD
        vqe_options = {"molecule": mol_H4_cation_sto3g, "ansatz": BuiltInAnsatze.QCC, "qubit_mapping": "jw"}
        vqe_solver = VQESolver(vqe_options)
        vqe_solver.build()

        energy = vqe_solver.simulate()
        self.assertAlmostEqual(energy, -1.638020, delta=1e-4)

    def test_simulate_ilc_h4_open(self):
        """Run VQE on H4 + molecule, with ILC ansatz, JW qubit mapping, initial
        parameters, exact simulator.
        """

        vqe_options = {"molecule": mol_H4_cation_sto3g, "ansatz": BuiltInAnsatze.ILC, "qubit_mapping": "jw"}
=======
        vqe_options = {"molecule": mol_H4_cation_sto3g, "ansatz": BuiltInAnsatze.QCC, "qubit_mapping": "jw",
                        "verbose": True}
>>>>>>> 8164559d
        vqe_solver = VQESolver(vqe_options)
        vqe_solver.build()

        energy = vqe_solver.simulate()
        self.assertAlmostEqual(energy, -1.638020, delta=1e-4)

    def test_optimal_circuit_h4(self):
        """Run VQE on H4 molecule, save optimal circuit. Verify it yields
        optimal energy.
        """
        vqe_options = {"molecule": mol_H4_sto3g, "ansatz": BuiltInAnsatze.UCCSD, "qubit_mapping": "jw",
                        "initial_var_params": "MP2", "verbose": False}
        vqe_solver = VQESolver(vqe_options)
        vqe_solver.build()
        energy = vqe_solver.simulate()

        sim = Simulator()
        self.assertAlmostEqual(energy, sim.get_expectation_value(vqe_solver.qubit_hamiltonian, vqe_solver.optimal_circuit),
                                delta=1e-10)

    def test_get_rdm_h2(self):
        """Compute RDMs with UCCSD ansatz, JW qubit mapping, optimized
        parameters, exact simulator (H2).
        """

        vqe_options = {"molecule": mol_H2_sto3g, "ansatz": BuiltInAnsatze.UCCSD, "qubit_mapping": "jw"}
        vqe_solver = VQESolver(vqe_options)
        vqe_solver.build()

        # Compute RDM matrices
        one_rdm, two_rdm = vqe_solver.get_rdm([5.86665842e-06, 5.65317429e-02])

        # Test traces of matrices
        n_elec, n_orb = mol_H2_sto3g.n_active_electrons, mol_H2_sto3g.n_active_mos
        self.assertAlmostEqual(np.trace(one_rdm), n_elec, msg="Trace of one_rdm does not match number of electrons",
                                delta=1e-6)
        rho = matricize_2rdm(two_rdm, n_orb)
        self.assertAlmostEqual(np.trace(rho), n_elec * (n_elec - 1),
                                msg="Trace of two_rdm does not match n_elec * (n_elec-1)", delta=1e-6)

    def test_get_rdm_h4(self):
        """Compute RDMs with UCCSD ansatz, JW qubit mapping, optimized
        parameters, exact simulator (H4).
        """

        vqe_options = {"molecule": mol_H4_sto3g, "ansatz": BuiltInAnsatze.UCCSD, "qubit_mapping": "jw"}
        vqe_solver = VQESolver(vqe_options)
        vqe_solver.build()

        # Compute RDM matrices
        var_params = [-6.47627367e-06, -5.24257363e-06, -5.99540594e-06, -7.70205325e-06, 1.15628926e-02,
                      3.42313563e-01,  3.48211343e-02,  1.49150233e-02, 7.53406401e-02,  8.44095525e-03,
                      -1.79981377e-01, -1.00585201e-01, 1.02162534e-02, -3.65870070e-02]
        one_rdm, two_rdm = vqe_solver.get_rdm(var_params)
        # Test traces of matrices
        n_elec, n_orb = mol_H4_sto3g.n_active_electrons, mol_H4_sto3g.n_active_mos
        self.assertAlmostEqual(np.trace(one_rdm), n_elec, msg="Trace of one_rdm does not match number of electrons",
                                delta=1e-6)
        rho = matricize_2rdm(two_rdm, n_orb)
        self.assertAlmostEqual(np.trace(rho), n_elec * (n_elec - 1),
                                msg="Trace of two_rdm does not match n_elec * (n_elec-1)", delta=1e-6)

    def test_custom_vqe(self):
        """VQE with custom optimizer and non-optimal variational parameters."""

        # Define and assign custom optimizer: cobyla
        def cobyla_oneshot_optimizer(func, var_params):
            from scipy.optimize import minimize
            result = minimize(func, var_params, method="COBYLA", options={"disp": True, "maxiter": 100})
            return result.fun, result.x

        vqe_options = {"molecule": mol_H2_sto3g, "ansatz": BuiltInAnsatze.UCCSD, "qubit_mapping": "jw",
                        "initial_var_params": "ones", "verbose": False,
                        "optimizer": cobyla_oneshot_optimizer}
        vqe_solver = VQESolver(vqe_options)
        vqe_solver.build()

        energy = vqe_solver.simulate()
        self.assertAlmostEqual(energy, -1.137270422018, places=6)

    def test_mapping_BK(self):
        """Test that BK mapping recovers the expected result, to within 1e-6 Ha,
        for the example of H2 and MP2 initial guess.
        """
        vqe_options = {"molecule": mol_H2_sto3g, "ansatz": BuiltInAnsatze.UCCSD, "initial_var_params": "MP2", "verbose": False,
                        "qubit_mapping": "bk"}

        vqe_solver = VQESolver(vqe_options)
        vqe_solver.build()
        energy = vqe_solver.simulate()

        energy_target = -1.137270
        self.assertAlmostEqual(energy, energy_target, places=5)

    def test_mapping_scBK(self):
        """Test that scBK mapping recovers the expected result, to within
        1e-6 Ha, for the example of H2 and MP2 initial guess.
        """
        vqe_options = {"molecule": mol_H2_sto3g, "ansatz": BuiltInAnsatze.UCCSD, "initial_var_params": "MP2", "verbose": False,
                        "qubit_mapping": "scbk"}

        vqe_solver = VQESolver(vqe_options)
        vqe_solver.build()
        energy = vqe_solver.simulate()

        energy_target = -1.137270
        self.assertAlmostEqual(energy, energy_target, places=5)

    def test_mapping_jkmn(self):
        """Test that JKMN mapping recovers the expected result, to within
        1e-6 Ha, for the example of H2 and MP2 initial guess.
        """
        vqe_options = {"molecule": mol_H2_sto3g, "ansatz": BuiltInAnsatze.UCCSD, "initial_var_params": "MP2", "verbose": False,
                        "qubit_mapping": "jkmn"}

        vqe_solver = VQESolver(vqe_options)
        vqe_solver.build()
        energy = vqe_solver.simulate()

        energy_target = -1.137270
        self.assertAlmostEqual(energy, energy_target, places=5)

    def test_spin_reorder_equivalence(self):
        """Test that re-ordered spin input (all up followed by all down) returns
        the same optimized energy result for both JW and BK mappings.
        """
        vqe_options = {"molecule": mol_H2_sto3g, "ansatz": BuiltInAnsatze.UCCSD, "initial_var_params": "MP2", "up_then_down": True,
                        "verbose": False, "qubit_mapping": "jw"}

        vqe_solver_jw = VQESolver(vqe_options)
        vqe_solver_jw.build()
        energy_jw = vqe_solver_jw.simulate()

        vqe_options["qubit_mapping"] = "bk"
        vqe_solver_bk = VQESolver(vqe_options)
        vqe_solver_bk.build()
        energy_bk = vqe_solver_bk.simulate()

        energy_target = -1.137270
        self.assertAlmostEqual(energy_jw, energy_target, places=5)
        self.assertAlmostEqual(energy_bk, energy_target, places=5)

    def test_simulate_h4_frozen_orbitals(self):
        """Run VQE on H4 molecule, with UCCSD ansatz, JW qubit mapping, initial
        parameters, exact simulator. First (occupied) and last (virtual)
        orbitals are frozen.
        """
        mol_H4_sto3g_frozen = mol_H4_sto3g.freeze_mos([0, 3], inplace=False)

        vqe_options = {"molecule": mol_H4_sto3g_frozen, "ansatz": BuiltInAnsatze.UCCSD, "qubit_mapping": "jw",
                        "initial_var_params": "MP2", "verbose": False}
        vqe_solver = VQESolver(vqe_options)
        vqe_solver.build()

        energy = vqe_solver.simulate()
        self.assertAlmostEqual(energy, -1.8943598012229799, delta=1e-5)

    def test_simulate_nah_rucc(self):
        """Run VQE on NaH molecule, with UCC1 and UCC3 ansatze, JW qubit
        mapping. The computation is mapped to a HOMO-LUMO problem.
        """

        mol_NaH_sto3g_2mos = mol_NaH_sto3g.freeze_mos([i for i in range(9) if i not in [5, 9]], inplace=False)

        vqe_options = {"molecule": mol_NaH_sto3g_2mos, "ansatz": BuiltInAnsatze.UCC1, "qubit_mapping": "jw",
                        "initial_var_params": "zeros", "up_then_down": True, "verbose": False}

        vqe_solver_ucc1 = VQESolver(vqe_options)
        vqe_solver_ucc1.build()
        energy_ucc1 = vqe_solver_ucc1.simulate()

        vqe_options["ansatz"] = BuiltInAnsatze.UCC3
        vqe_solver_ucc3 = VQESolver(vqe_options)
        vqe_solver_ucc3.build()
        energy_ucc3 = vqe_solver_ucc3.simulate()

        self.assertAlmostEqual(energy_ucc1, -160.30334365109297, delta=1e-6)
        self.assertAlmostEqual(energy_ucc3, -160.30345935884606, delta=1e-6)

    def test_toomany_orbitals_rucc(self):
        """Test the case where there is too many orbitals in the system to be
        mapped into a HOMO-LUMO problem.
        """

        vqe_options = {"molecule": mol_NaH_sto3g, "ansatz": BuiltInAnsatze.UCC1, "qubit_mapping": "jw",
                        "initial_var_params": "zeros", "up_then_down": True, "verbose": False}

        with self.assertRaises(ValueError):
            vqe_solver_ucc1 = VQESolver(vqe_options)
            vqe_solver_ucc1.build()

        with self.assertRaises(ValueError):
            vqe_options["ansatz"] = BuiltInAnsatze.UCC3
            vqe_solver_ucc3 = VQESolver(vqe_options)
            vqe_solver_ucc3.build()

    def test_wrong_mapping_rucc(self):
        """Test the case where another mapping process (not JW) is selected."""

        mol_NaH_sto3g_2mos = mol_NaH_sto3g.freeze_mos([i for i in range(9) if i not in [5, 9]], inplace=False)

        vqe_options = {"molecule": mol_NaH_sto3g_2mos, "ansatz": BuiltInAnsatze.UCC1, "qubit_mapping": "bk",
                        "initial_var_params": "zeros", "up_then_down": True}

        with self.assertRaises(ValueError):
            vqe_solver_ucc1 = VQESolver(vqe_options)
            vqe_solver_ucc1.build()

        with self.assertRaises(ValueError):
            vqe_options["ansatz"] = BuiltInAnsatze.UCC3
            vqe_solver_ucc3 = VQESolver(vqe_options)
            vqe_solver_ucc3.build()

    def test_qubit_qhamiltonian_input(self):
        """Test the case where a qubit Hamiltonian is used to construct VQE."""

        qubit_hamiltonian = fermion_to_qubit_mapping(mol_H2_sto3g.fermionic_hamiltonian, mapping="jw")

        options = {"qubit_hamiltonian": qubit_hamiltonian,
                    "ansatz": UCCSD(mol_H2_sto3g, mapping="jw")}
        VQESolver(options)

    def test_qubit_qhamiltonian_input_conflicts(self):
        """Test the case where a molecule and a qubit Hamiltonian are passed as
        inputs.
        """

        qubit_hamiltonian = fermion_to_qubit_mapping(mol_H2_sto3g.fermionic_hamiltonian, mapping="jw")

        options = {"molecule": mol_H2_sto3g,
                    "qubit_hamiltonian": qubit_hamiltonian,
                    "ansatz": UCCSD(mol_H2_sto3g, mapping="jw")}

        with self.assertRaises(ValueError):
            VQESolver(options)

    def test_qubit_qhamiltonian_input_no_custom_ansatz(self):
        """Test the case where no custom ansatz is passed when using a qubit
        Hamiltonian as input.
        """

        qubit_hamiltonian = fermion_to_qubit_mapping(mol_H2_sto3g.fermionic_hamiltonian, mapping="jw")

        options = {"qubit_hamiltonian": qubit_hamiltonian}

        with self.assertRaises(TypeError):
            VQESolver(options).build()

        options["ansatz"] = BuiltInAnsatze.UCCSD

        with self.assertRaises(TypeError):
            VQESolver(options).build()

    def test_rotosolve(self):
        """Run VQE on H2 molecule, using Rotosolve, with UCC3 ansatz,
        JW qubit mapping, and exact simulator.
        """

        options = {"molecule": mol_H2_sto3g, "ansatz": BuiltInAnsatze.UCC3,
                   "qubit_mapping": "jw", "verbose": False,
                   "optimizer": rotosolve, "up_then_down": True}

        vqe_solver = VQESolver(options)
        vqe_solver.build()
        vqe_solver.simulate()
        energy = vqe_solver.optimal_energy

        self.assertAlmostEqual(energy, -1.137270422018, delta=1e-4)

    def test_rotosolve_unsupported(self):
        """Test Rotosolve unsupported Ansatz with UCCSD on H2 molecule with
        JW qubit mapping, and exact simulator.
        """

        options = {"molecule": mol_H2_sto3g, "ansatz": BuiltInAnsatze.UCCSD,
                   "qubit_mapping": "jw", "optimizer": rotosolve}

        with self.assertRaises(ValueError):
            VQESolver(options).build()


if __name__ == "__main__":
    unittest.main()<|MERGE_RESOLUTION|>--- conflicted
+++ resolved
@@ -116,12 +116,8 @@
         parameters, exact simulator.
         """
 
-<<<<<<< HEAD
-        vqe_options = {"molecule": mol_H2_sto3g, "ansatz": BuiltInAnsatze.QMF, "qubit_mapping": "jw"}
-=======
         vqe_options = {"molecule": mol_H2_sto3g, "ansatz": BuiltInAnsatze.QMF, "qubit_mapping": "jw",
                         "verbose": True}
->>>>>>> 8164559d
         vqe_solver = VQESolver(vqe_options)
         vqe_solver.build()
 
@@ -132,8 +128,8 @@
         """Run VQE on H2 molecule, with QCC ansatz, JW qubit mapping, initial
         parameters, exact simulator.
         """
-<<<<<<< HEAD
-        vqe_options = {"molecule": mol_H2_sto3g, "ansatz": BuiltInAnsatze.QCC, "qubit_mapping": "jw"}
+        vqe_options = {"molecule": mol_H2_sto3g, "ansatz": BuiltInAnsatze.QCC, "qubit_mapping": "jw",
+                          "verbose": True}
         vqe_solver = VQESolver(vqe_options)
         vqe_solver.build()
 
@@ -144,11 +140,8 @@
         """Run VQE on H2 molecule, with ILC ansatz, JW qubit mapping, initial
         parameters, exact simulator.
         """
-        vqe_options = {"molecule": mol_H2_sto3g, "ansatz": BuiltInAnsatze.ILC, "qubit_mapping": "jw"}
-=======
-        vqe_options = {"molecule": mol_H2_sto3g, "ansatz": BuiltInAnsatze.QCC, "qubit_mapping": "jw",
+        vqe_options = {"molecule": mol_H2_sto3g, "ansatz": BuiltInAnsatze.ILC, "qubit_mapping": "jw",
                         "verbose": True}
->>>>>>> 8164559d
         vqe_solver = VQESolver(vqe_options)
         vqe_solver.build()
 
@@ -225,12 +218,8 @@
         parameters, exact simulator.
         """
 
-<<<<<<< HEAD
-        vqe_options = {"molecule": mol_H4_sto3g, "ansatz": BuiltInAnsatze.QMF, "qubit_mapping": "jw"}
-=======
         vqe_options = {"molecule": mol_H4_sto3g, "ansatz": BuiltInAnsatze.QMF, "qubit_mapping": "jw",
                         "verbose": True}
->>>>>>> 8164559d
         vqe_solver = VQESolver(vqe_options)
         vqe_solver.build()
 
@@ -241,12 +230,8 @@
         """Run VQE on H4 molecule, with QCC ansatz, JW qubit mapping, initial
         parameters, exact simulator.
         """
-<<<<<<< HEAD
-        vqe_options = {"molecule": mol_H4_sto3g, "ansatz": BuiltInAnsatze.QCC, "qubit_mapping": "jw"}
-=======
         vqe_options = {"molecule": mol_H4_sto3g, "ansatz": BuiltInAnsatze.QCC, "qubit_mapping": "jw",
                         "verbose": True}
->>>>>>> 8164559d
         vqe_solver = VQESolver(vqe_options)
         vqe_solver.build()
 
@@ -257,7 +242,8 @@
         """Run VQE on H4 molecule, with ILC ansatz, JW qubit mapping, initial
         parameters, exact simulator.
         """
-        vqe_options = {"molecule": mol_H4_sto3g, "ansatz": BuiltInAnsatze.ILC, "qubit_mapping": "jw"}
+        vqe_options = {"molecule": mol_H4_sto3g, "ansatz": BuiltInAnsatze.ILC, "qubit_mapping": "jw",
+                          "verbose": True}
         vqe_solver = VQESolver(vqe_options)
         vqe_solver.build()
 
@@ -279,12 +265,8 @@
         parameters, exact simulator.
         """
 
-<<<<<<< HEAD
-        vqe_options = {"molecule": mol_H4_cation_sto3g, "ansatz": BuiltInAnsatze.QMF, "qubit_mapping": "jw"}
-=======
         vqe_options = {"molecule": mol_H4_cation_sto3g, "ansatz": BuiltInAnsatze.QMF, "qubit_mapping": "jw",
                         "verbose": True}
->>>>>>> 8164559d
         vqe_solver = VQESolver(vqe_options)
         vqe_solver.build()
 
@@ -296,8 +278,8 @@
         parameters, exact simulator.
         """
 
-<<<<<<< HEAD
-        vqe_options = {"molecule": mol_H4_cation_sto3g, "ansatz": BuiltInAnsatze.QCC, "qubit_mapping": "jw"}
+         vqe_options = {"molecule": mol_H4_cation_sto3g, "ansatz": BuiltInAnsatze.QCC, "qubit_mapping": "jw",
+                          "verbose": True}
         vqe_solver = VQESolver(vqe_options)
         vqe_solver.build()
 
@@ -309,11 +291,8 @@
         parameters, exact simulator.
         """
 
-        vqe_options = {"molecule": mol_H4_cation_sto3g, "ansatz": BuiltInAnsatze.ILC, "qubit_mapping": "jw"}
-=======
-        vqe_options = {"molecule": mol_H4_cation_sto3g, "ansatz": BuiltInAnsatze.QCC, "qubit_mapping": "jw",
+        vqe_options = {"molecule": mol_H4_cation_sto3g, "ansatz": BuiltInAnsatze.ILC, "qubit_mapping": "jw",
                         "verbose": True}
->>>>>>> 8164559d
         vqe_solver = VQESolver(vqe_options)
         vqe_solver.build()
 
