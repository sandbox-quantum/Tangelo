# Copyright 2023 Good Chemistry Company.
#
# Licensed under the Apache License, Version 2.0 (the "License");
# you may not use this file except in compliance with the License.
# You may obtain a copy of the License at
#
#   http://www.apache.org/licenses/LICENSE-2.0
#
# Unless required by applicable law or agreed to in writing, software
# distributed under the License is distributed on an "AS IS" BASIS,
# WITHOUT WARRANTIES OR CONDITIONS OF ANY KIND, either express or implied.
# See the License for the specific language governing permissions and
# limitations under the License.

"""Define electronic structure solver employing the full configuration
interaction (CI) method.
"""
from typing import Union, Type
from itertools import combinations, product
from math import ceil

import numpy as np
from sympy.combinatorics.permutations import Permutation

from itertools import combinations, product
from math import ceil

from tangelo.algorithms.electronic_structure_solver import ElectronicStructureSolver
<<<<<<< HEAD
from tangelo.toolboxes.molecular_computation.molecule import SecondQuantizedMolecule
from tangelo.toolboxes.molecular_computation import IntegralSolverPsi4, IntegralSolverPySCF
from tangelo.helpers.utils import installed_chem_backends, is_package_installed
=======
from tangelo.helpers.utils import is_package_installed
>>>>>>> c6b185de
from tangelo.toolboxes.ansatz_generator._unitary_cc_openshell import uccsd_openshell_get_packed_amplitudes

if 'pyscf' in installed_chem_backends:
    default_mp2_solver = 'pyscf'
elif 'psi4' in installed_chem_backends:
    default_mp2_solver = 'psi4'
else:
    default_mp2_solver = None


class MP2SolverPySCF(ElectronicStructureSolver):
    """Uses the Second-order Moller-Plesset perturbation theory (MP2) method to solve the electronic structure problem,
    through pyscf.

    Args:
        molecule (SecondQuantizedMolecule): The molecule to simulate.

    Attributes:
        mp2_fragment (pyscf.mp.MP2): The coupled-cluster object.
        mean_field (pyscf.scf.RHF): The mean field of the molecule.
        frozen (list or int): Frozen molecular orbitals.
    """

    def __init__(self, molecule):
        if not is_package_installed("pyscf"):
            raise ModuleNotFoundError(f"Using {self.__class__.__name__} requires the installation of the pyscf package")
        from pyscf import mp

        self.mp = mp
        self.mp2_fragment = None

        self.spin = molecule.spin

        self.mean_field = molecule.mean_field
        self.frozen = molecule.frozen_mos
        self.uhf = molecule.uhf

        # Define variables used to transform the MP2 parameters into an ordered
        # list of parameters with single and double excitations.
        if self.spin != 0 or self.uhf:
            self.n_alpha, self.n_beta = molecule.n_active_ab_electrons
            self.n_active_moa, self.n_active_mob = molecule.n_active_mos if self.uhf else (molecule.n_active_mos,)*2
        else:
            self.n_occupied = ceil(molecule.n_active_electrons / 2)
            self.n_virtual = molecule.n_active_mos - self.n_occupied

    def simulate(self):
        """Perform the simulation (energy calculation) for the molecule.

        Returns:
            float: MP2 energy.
        """

        # Execute MP2 calculation
        if self.uhf:
            self.mp2_fragment = self.mp.UMP2(self.mean_field, frozen=self.frozen)
        else:
            self.mp2_fragment = self.mp.RMP2(self.mean_field, frozen=self.frozen)

        self.mp2_fragment.verbose = 0
        _, self.mp2_t2 = self.mp2_fragment.kernel()

        total_energy = self.mp2_fragment.e_tot

        return total_energy

    def get_rdm(self):
        """Calculate the 1- and 2-particle reduced density matrices.

        Returns:
            numpy.array: One-particle RDM.
            numpy.array: Two-particle RDM.

        Raises:
            RuntimeError: If no simulation has been run.
        """

        # Check if MP2 has been performed
        if self.mp2_fragment is None:
            raise RuntimeError(f"{self.__class__.__name__}: Cannot retrieve RDM. Please run the 'simulate' method first")
        if self.frozen is not None:
            raise RuntimeError(f"{self.__class__.__name__}: RDM calculation is not implemented with frozen orbitals.")

        one_rdm = self.mp2_fragment.make_rdm1()
        two_rdm = self.mp2_fragment.make_rdm2()

        return one_rdm, two_rdm

    def get_mp2_amplitudes(self):
        """Compute the double amplitudes from the MP2 perturbative method, and
        then reorder the elements into a dense list. The single (T1) amplitudes
        are set to a small non-zero value. The ordering is single, double
        (diagonal), double (non-diagonal).

        Returns:
            list of float: The electronic excitation amplitudes.
        """

        # Check if MP2 has been performed.
        if self.mp2_fragment is None:
            raise RuntimeError(f"{self.__class__.__name__}: Cannot retrieve MP2 parameters. Please run the 'simulate' method first")

        if self.spin != 0 or self.uhf:
            # Reorder the T2 amplitudes in a dense list.
            mp2_params = uccsd_openshell_get_packed_amplitudes(
                self.mp2_t2[0],  # aa
                self.mp2_t2[2],  # bb
                self.mp2_t2[1],  # ab
                self.n_alpha,
                self.n_beta,
                self.n_active_moa,
                self.n_active_mob
            )
        else:
            # Get singles amplitude. Just get "up" amplitude, since "down" should be the same
            singles = [2.e-5] * (self.n_virtual * self.n_occupied)

            # Get singles and doubles amplitudes associated with one spatial occupied-virtual pair
            doubles_1 = [-self.mp2_t2[q, q, p, p]/2. if (abs(-self.mp2_t2[q, q, p, p]/2.) > 1e-15) else 0.
                        for p, q in product(range(self.n_virtual), range(self.n_occupied))]

            # Get doubles amplitudes associated with two spatial occupied-virtual pairs
            doubles_2 = [-self.mp2_t2[q, s, p, r] for (p, q), (r, s)
                        in combinations(product(range(self.n_virtual), range(self.n_occupied)), 2)]

            mp2_params = singles + doubles_1 + doubles_2

<<<<<<< HEAD
        return mp2_params


class MP2SolverPsi4(ElectronicStructureSolver):
    """ Uses the MP2 method to solve the electronic structure problem,
    through Psi4.

    Args:
        molecule (SecondQuantizedMolecule): The molecule to simulate.

    Attributes:
        mp2wfn (psi4.core.CIWavefunction): The CI wavefunction (float64).
        backend (psi4): The psi4 module
        molecule (SecondQuantizedMolecule): The molecule with symmetry=False
    """

    def __init__(self, molecule: SecondQuantizedMolecule):
        if not is_package_installed("psi4"):
            raise ModuleNotFoundError(f"Using {self.__class__.__name__} requires the installation of the Psi4 package")

        import psi4
        self.backend = psi4
        self.backend.core.clean_options()
        self.backend.core.clean()
        self.backend.core.clean_variables()
        self.mp2wfn = None
        self.degenerate_mo_energies = False
        n_frozen_vir = len(molecule.frozen_virtual)
        n_frozen_occ = len(molecule.frozen_occupied)
        intsolve = IntegralSolverPsi4()
        self.backend.set_options({'basis': molecule.basis, 'tpdm': True, 'frozen_docc': [n_frozen_occ], 'frozen_uocc': [n_frozen_vir]})

        if isinstance(molecule.solver, IntegralSolverPsi4) and not molecule.symmetry and 1==0:
            self.molecule = molecule
        else:
            self.degenerate_mo_energies = np.any(np.isclose(molecule.mo_energies[1:], molecule.mo_energies[:-1]))
            self.molecule = SecondQuantizedMolecule(xyz=molecule.xyz, q=molecule.q, spin=molecule.spin,
                                                    solver=intsolve,
                                                    basis=molecule.basis,
                                                    ecp=molecule.ecp,
                                                    symmetry=False,
                                                    uhf=molecule.uhf,
                                                    frozen_orbitals=molecule.frozen_orbitals)
        self.basis = molecule.basis

    def simulate(self):
        """Perform the simulation (energy calculation) for the molecule.

        Returns:
            float: Total MP2 energy.
        """
        n_frozen_vir = len(self.molecule.frozen_virtual)
        n_frozen_occ = len(self.molecule.frozen_occupied)
        if n_frozen_occ or n_frozen_vir:
            if self.molecule.uhf:
                if (set(self.molecule.frozen_occupied[0]) != set(self.molecule.frozen_occupied[1]) or
                   set(self.molecule.frozen_virtual[0]) != set(self.molecule.frozen_virtual)):
                    raise ValueError("Only identical frozen orbitals for alpha and beta are supported in MP2SolverPsi4")
            focc = np.array(self.molecule.frozen_occupied)
            fvir = np.array(self.molecule.frozen_virtual)
            if np.any(focc > n_frozen_occ-1) or np.any(fvir < self.molecule.n_mos-n_frozen_vir):
                raise ValueError("MP2SolverPsi4 does not support freezing interior orbitals")

        if not self.molecule.uhf:
            ref = 'rhf' if self.molecule.spin == 0 else 'rohf'
        else:
            ref = 'uhf'
        self.backend.set_options({'basis': self.basis, 'mcscf_maxiter': 300, 'mcscf_diis_start': 20,
                                  'opdm': True, 'tpdm': True, 'frozen_docc': [n_frozen_occ], 'frozen_uocc': [n_frozen_vir],
                                  'reference': ref})

        energy, self.mp2wfn = self.backend.energy('mp2', molecule=self.molecule.solver.mol,
                                                 basis=self.basis, return_wfn=True)
        return energy

    def get_rdm(self):
        """Obtaining MP2 rdms from Psi4 is not supported in Tangelo """
        raise RuntimeError("Returning MP2 rdms from Psi4 is not supported in Tangelo")

    def get_mp2_amplitudes(self):
        """Returning MP2 amplitudes from Psi4 is not supported in Tangelo"""
        raise RuntimeError("Returning MP2 amplitudes from Psi4 is not supported in Tangelo")


available_mp2_solvers = {"pyscf": MP2SolverPySCF, 'psi4': MP2SolverPsi4}


def get_mp2_solver(molecule: SecondQuantizedMolecule, solver: Union[None, str, Type[ElectronicStructureSolver]] = default_mp2_solver, **solver_kwargs):
    """Return requested target MP2SolverName object.

    Args:
        molecule (SecondQuantizedMolecule) : Molecule
        solver (string or Type[ElectronicStructureSolver] or None): Supported string identifiers can be found in
            available_mp2_solvers (from tangelo.algorithms.classical.mp2_solver). Can also provide a user-defined MP2 implementation
            (child to ElectronicStructureSolver class)
        solver_kwargs: Other arguments that could be passed to a target. Examples are solver type (e.g. mcscf, mp2), Convergence options etc.
     """

    if solver is None:
        if isinstance(molecule.solver, IntegralSolverPySCF):
            solver = MP2SolverPySCF
        elif isinstance(molecule.solver, IntegralSolverPsi4):
            solver = MP2SolverPsi4
        elif default_mp2_solver is not None:
            solver = default_mp2_solver
        else:
            raise ModuleNotFoundError(f"One of the backends for {list(available_mp2_solvers.keys())} needs to be installed to use MP2Solver"
                                      "without providing a user-defined implementation.")

    # If target is a string use target_dict to return built-in backend
    elif isinstance(solver, str):
        try:
            solver = available_mp2_solvers[solver.lower()]
        except KeyError:
            raise ValueError(f"Error: backend {solver} not supported. Available built-in options: {list(available_mp2_solvers.keys())}")
    elif not issubclass(solver, ElectronicStructureSolver):
        raise TypeError(f"Target must be a str or a subclass of ElectronicStructureSolver but received class {type(solver).__name__}")

    return solver(molecule, **solver_kwargs)


class MP2Solver(ElectronicStructureSolver):
    """Uses the Full CI method to solve the electronic structure problem.

    Args:
        molecule (SecondQuantizedMolecule) : Molecule
        solver (string or Type[ElectronicStructureSolver] or None): Supported string identifiers can be found in
            available_mp2_solvers (from tangelo.algorithms.classical.mp2_solver). Can also provide a user-defined MP2 implementation
            (child to ElectronicStructureSolver class)
        solver_kwargs: Other arguments that could be passed to a target. Examples are solver type (e.g. dfmp2, mp2), Convergence options etc.

    Attributes:
        solver (Type[ElectronicStructureSolver]): The solver that is used for obtaining the MP2 solution.
     """
    def __init__(self, molecule: SecondQuantizedMolecule, solver: Union[None, str, Type[ElectronicStructureSolver]] = default_mp2_solver, **solver_kwargs):
        self.solver = get_mp2_solver(molecule, solver, **solver_kwargs)

    def simulate(self):
        """Perform the simulation (energy calculation) for the molecule.

        Returns:
            float: Total MP2 energy.
        """
        return self.solver.simulate()

    def get_rdm(self):
        """Compute the Full CI 1- and 2-particle reduced density matrices.

        Returns:
            numpy.array: One-particle RDM.
            numpy.array: Two-particle RDM.

        Raises:
            RuntimeError: If method "simulate" hasn't been run.
        """
        return self.solver.get_rdm()
=======
        return mp2_params
>>>>>>> c6b185de
<|MERGE_RESOLUTION|>--- conflicted
+++ resolved
@@ -26,13 +26,9 @@
 from math import ceil
 
 from tangelo.algorithms.electronic_structure_solver import ElectronicStructureSolver
-<<<<<<< HEAD
 from tangelo.toolboxes.molecular_computation.molecule import SecondQuantizedMolecule
 from tangelo.toolboxes.molecular_computation import IntegralSolverPsi4, IntegralSolverPySCF
 from tangelo.helpers.utils import installed_chem_backends, is_package_installed
-=======
-from tangelo.helpers.utils import is_package_installed
->>>>>>> c6b185de
 from tangelo.toolboxes.ansatz_generator._unitary_cc_openshell import uccsd_openshell_get_packed_amplitudes
 
 if 'pyscf' in installed_chem_backends:
@@ -160,7 +156,6 @@
 
             mp2_params = singles + doubles_1 + doubles_2
 
-<<<<<<< HEAD
         return mp2_params
 
 
@@ -316,7 +311,4 @@
         Raises:
             RuntimeError: If method "simulate" hasn't been run.
         """
-        return self.solver.get_rdm()
-=======
-        return mp2_params
->>>>>>> c6b185de
+        return self.solver.get_rdm()