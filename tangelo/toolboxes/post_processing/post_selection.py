--- conflicted
+++ resolved
@@ -101,7 +101,6 @@
     return hist.frequencies
 
 
-<<<<<<< HEAD
 def split_frequency_dict(frequencies, indices, desired_measurement=None):
     """Marginalize the frequencies dictionary over the indices.
     This splits the frequency dictionary into two frequency dictionaries
@@ -110,19 +109,9 @@
     post-selected for that outcome on the mid-circuit measurements.
 
     Args:
-        frequencies (dict): The frequency dictionary to perform the marginal computation
+        frequencies (dict): The input frequency dictionary
         indices (list): The list of indices in the frequency dictionary to marginalize over
         desired_measurement (str): The bit string that is to be selected
-=======
-def split_frequency_dict(frequencies, indices):
-    """Marginalize the frequencies dictionary over the indices.
-    This splits the frequency dictionary into two frequency dictionaries
-    and aggregates the corresponding frequencies.
-
-    Args:
-        frequencies (dict): The input frequency dictionary
-        indices (list): The list of indices in the frequency dictionary to marginalize over
->>>>>>> 9b9b201f
 
     Returns:
         dict: The marginal frequencies for provided indices
@@ -130,7 +119,6 @@
     key_length = len(next(iter(frequencies)))
     other_indices = [i for i in range(key_length) if i not in indices]
 
-<<<<<<< HEAD
     midcirc_dict = strip_post_selection(frequencies, *other_indices)
 
     if desired_measurement is None:
@@ -139,12 +127,4 @@
         expected_outcomes = {i: m for i, m in zip(indices, desired_measurement)}
         marginal_dict = post_select(frequencies, expected_outcomes)
 
-    return midcirc_dict, marginal_dict
-=======
-    new_hist = Histogram(frequencies)
-    new_hist.remove_qubit_indices(*other_indices)
-    other_hist = Histogram(frequencies)
-    other_hist.remove_qubit_indices(*indices)
-
-    return new_hist.frequencies, other_hist.frequencies
->>>>>>> 9b9b201f
+    return midcirc_dict, marginal_dict