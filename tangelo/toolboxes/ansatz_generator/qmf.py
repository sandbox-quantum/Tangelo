--- conflicted
+++ resolved
@@ -71,11 +71,7 @@
             Default, {"init_params": "hf_state"}.
     """
 
-<<<<<<< HEAD
-    def __init__(self, molecule, mapping="jw", up_then_down=False, init_qmf=None):
-=======
     def __init__(self, molecule=None, mapping="jw", up_then_down=False, init_qmf=None):
->>>>>>> bf24c41d
 
         self.molecule = molecule
         self.n_spinorbitals = self.molecule.n_active_sos
