--- conflicted
+++ resolved
@@ -92,11 +92,7 @@
         self.molecule = molecule
         if isinstance(self.molecule, SecondQuantizedMolecule):
             self.n_spinorbitals = self.molecule.n_active_sos
-<<<<<<< HEAD
             self.n_electrons = self.molecule.n_active_electrons
-=======
-            self.n_electrons = self.molecule.n_electrons
->>>>>>> c88a97ef
             self.spin = self.molecule.spin
         elif isinstance(self.molecule, dict):
             self.n_spinorbitals = self.molecule["n_spinorbitals"]
