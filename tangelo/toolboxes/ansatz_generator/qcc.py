--- conflicted
+++ resolved
@@ -57,16 +57,9 @@
     Args:
         molecule (SecondQuantizedMolecule): The molecular system.
         mapping (str): One of the supported qubit mapping identifiers. Default, "jw".
-<<<<<<< HEAD
-        up_then_down (bool): Change basis ordering putting all spin up orbitals first,
-            followed by all spin down. Default, False.
-        qubit_op_list (list of QubitOperator): A list of QCC generators to use for the ansatz.
-            Default, None.
-=======
         up_then_down (bool): Change basis ordering putting all spin-up orbitals first,
             followed by all spin-down. Default, False.
         qcc_op_list (list of QubitOperator): Generator list for the QCC ansatz. Default, None.
->>>>>>> bf24c41d
         qmf_circuit (Circuit): An instance of tangelo.linq Circuit class implementing a QMF state
             circuit. If passed from the QMF ansatz class, parameters are variational.
             If None, one is created with QMF parameters that are not variational. Default, None.
@@ -83,15 +76,9 @@
             generators are selected in order of decreasing |dEQCC/dtau|. Default, None.
     """
 
-<<<<<<< HEAD
-    def __init__(self, molecule, mapping="jw", up_then_down=False, qubit_op_list=None,
-                 qmf_circuit=None, qmf_var_params=None, qubit_mf_ham=None, qcc_guess=1.e-1,
-                 qcc_deriv_thresh=1.e-3, max_qcc_gens=None, verbose=False):
-=======
     def __init__(self, molecule, mapping="jw", up_then_down=False, qcc_op_list=None,
                  qmf_circuit=None, qmf_var_params=None, qubit_ham=None, qcc_tau_guess=1.e-2,
                  deqcc_dtau_thresh=1.e-3, max_qcc_gens=None):
->>>>>>> bf24c41d
 
         self.molecule = molecule
         self.n_spinorbitals = self.molecule.n_active_sos
@@ -104,16 +91,10 @@
         self.mapping = mapping
         self.n_qubits = get_qubit_number(self.mapping, self.n_spinorbitals)
         self.up_then_down = up_then_down
-<<<<<<< HEAD
-        if self.mapping.upper() == "jw" and not self.up_then_down:
-            warnings.warn("The QCC ansatz requires spin-orbital ordering to be all spin-up "
-                          "first followed by all spin-down for the JW mapping.", RuntimeWarning)
-=======
         if self.mapping.lower() == "jw" and not self.up_then_down:
             warnings.warn("Efficient generator screening for the QCC ansatz requires spin-orbital "
                           "ordering to be all spin-up first followed by all spin-down for the JW "
                           "mapping.", RuntimeWarning)
->>>>>>> bf24c41d
             self.up_then_down = True
 
         self.molecule = molecule
